--- conflicted
+++ resolved
@@ -1,7 +1,7 @@
 .DS_Store
 /vendor
 /.idea
-.env
+/.env
 /node_modules/
 
 # Elastic Beanstalk Files
@@ -13,10 +13,4 @@
 /web/p
 /templates/test.twig
 /web/test.php
-<<<<<<< HEAD
-
-/tests/_data/*
-/tests/_output/*
-=======
-/web/scratch.php
->>>>>>> e384ba5e
+/web/scratch.php