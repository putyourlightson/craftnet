<?php
/**
 * General Configuration
 *
 * All of your system's general configuration settings go in here. You can see a
 * list of the available settings in vendor/craftcms/cms/src/config/GeneralConfig.php.
 */

return [
    '*' => [
        'aliases' => [
            '@nodeModules' => dirname(__FILE__) . '/../node_modules'
        ],
        'omitScriptNameInUrls' => true,
        'cpTrigger' => getenv('CRAFT_CP_TRIGGER'),
        'imageDriver' => 'imagick',
        'preventUserEnumeration' => true,
        'securityKey' => getenv('CRAFT_SECURITY_KEY'),
        'csrfTokenName' => 'CRAFTNET_CSRF_TOKEN',
        'phpSessionName' => 'CraftnetSessionId',
        'generateTransformsBeforePageLoad' => true,
        'backupOnUpdate' => false,
        'backupCommand' => 'PGPASSWORD="{password}" ' .
            'pg_dump ' .
            '--dbname={database} '.
            '--host={server} '.
            '--port={port} '.
            '--username={user} '.
            '--if-exists '.
            '--clean '.
            '--file="{file}" '.
            '--schema={schema} '.
            '--schema=apilog '.
            '--exclude-table-data \'{schema}.assetindexdata\' '.
            '--exclude-table-data \'{schema}.assettransformindex\' '.
            '--exclude-table-data \'{schema}.cache\' '.
            '--exclude-table-data \'{schema}.sessions\' '.
            '--exclude-table-data \'{schema}.templatecaches\' '.
            '--exclude-table-data \'{schema}.templatecachecriteria\' '.
            '--exclude-table-data \'{schema}.templatecacheelements\' ' .
            '--exclude-table-data \'apilog.logs\' ' .
            '--exclude-table-data \'apilog.request_cmslicenses\' ' .
            '--exclude-table-data \'apilog.request_errors\' ' .
            '--exclude-table-data \'apilog.request_pluginlicenses\' ' .
            '--exclude-table-data \'apilog.requests\'',
    ],
    'prod' => [
        'allowUpdates' => false,
        'devMode' => isset($_REQUEST['secret']) && $_REQUEST['secret'] === getenv('DEV_MODE_SECRET'),
        'siteUrl' => [
            'api' => 'https://api.craftcms.com/',
            'composer' => 'https://composer.craftcms.com/',
            'craftId' => 'https://id.craftcms.com/',
            'plugins' => 'https://plugins.craftcms.com/',
        ],
        'defaultCookieDomain' => '.craftcms.com',
        'baseCpUrl' => 'https://id.craftcms.com/',
        'runQueueAutomatically' => false,
    ],
    'stage' => [
        'devMode' => isset($_REQUEST['secret']) && $_REQUEST['secret'] === getenv('DEV_MODE_SECRET'),
        'allowUpdates' => false,
        'siteUrl' => [
            'api' => getenv('CRAFT_API_ORIGIN'),
            'composer' => 'https://composer.craftcms.com/',
<<<<<<< HEAD
            'craftId' => 'https://staging.id.craftcms.com/',
=======
            'craftId' => getenv('CRAFT_ID_ORIGIN'),
>>>>>>> 352f7e12
        ],
        'defaultCookieDomain' => '.craftcms.com',
        'baseCpUrl' => getenv('CRAFT_ID_ORIGIN'),
    ],
    'dev' => [
        'devMode' => true,
        'useCompressedJs' => false,
        'allowUpdates' => true,
        'testToEmailAddress' => getenv('TEST_EMAIL'),
        'siteUrl' => [
            'api' => 'https://api.craftcms.test/',
            'composer' => 'https://composer.craftcms.test/',
            'craftId' => 'https://id.craftcms.test/',
            'plugins' => 'https://plugins.craftcms.test/',
        ],
        'defaultCookieDomain' => '.craftcms.test',
        'baseCpUrl' => 'https://id.craftcms.test/',
    ]
];<|MERGE_RESOLUTION|>--- conflicted
+++ resolved
@@ -63,11 +63,7 @@
         'siteUrl' => [
             'api' => getenv('CRAFT_API_ORIGIN'),
             'composer' => 'https://composer.craftcms.com/',
-<<<<<<< HEAD
-            'craftId' => 'https://staging.id.craftcms.com/',
-=======
             'craftId' => getenv('CRAFT_ID_ORIGIN'),
->>>>>>> 352f7e12
         ],
         'defaultCookieDomain' => '.craftcms.com',
         'baseCpUrl' => getenv('CRAFT_ID_ORIGIN'),
