<?php
/**
 * Craft 2 Plugin Info
 *
 * This array provides the default information to return about Craft 2 plugins,
 * presented in the "Craft 3 Plugin Availability" report on the Updates page in
 * Craft 2.
 *
 * If a plugin isn't available in the store yet and doesn't have any default
 * info listed here, it will be listed as "Not available yet".
 *
 * If a plugin has been added to a developer's account at id.craftcms.com, then
 * it will be listed as either "Available" or "Coming soon", depending on
 * whether it's enabled in the store yet.
 *
 * To customize the info returned for plugins that aren't available yet, add a
 * new item to this array, using the plugin's Craft 2 handle as the key.
 * Possible values are:
 *
 * - handle:      The plugin's new Craft 3 handle. Only set this if the handle
 *                has changed beyond moving from CamelCase to kebab-case.
 * - statusColor: The status color to give the plugin (green, orange, or red).
 * - status:      The status message to give the plugin. This can include
 *                Markdown formatting.
 */

return [
    'Adminbar' => [
        'handle' => 'admin-bar',
    ],
    'AdWizard' => [
        'statusColor' => 'orange',
        'status' => 'Currently in development'
    ],
    'Algolia' => [
        'statusColor' => 'orange',
        'status' => 'Not available yet, but [Scout](https://github.com/rias500/craft-scout) could be used instead'
    ],
    'AmCommand' => [
        'handle' => 'command-palette',
    ],
    'TheArchitect' => [
        'handle' => 'architect',
    ],
    'AssetRev' => [
        'handle' => 'assetrev',
    ],
    'BusinessLogic' => [
        'statusColor' => 'red',
        'status' => 'Must be updated manually. Use [pluginfactory.io](https://pluginfactory.io/) to generate a Craft 3 plugin scaffolding.'
    ],
<<<<<<< HEAD
    'Calendars' => [
        'statusColor' => 'orange',
        'status' => 'Not available yet, but [Solspace Calendar](https://solspace.com/craft/calendar/) could be used instead.'
    ],
    'Charge' => [
        'statusColor' => 'orange',
        'status' => 'Currently in development.'
=======
    'CacheFlag' => [
        'statusColor' => 'orange',
        'status' => 'Coming soon'
>>>>>>> bd912927
    ],
    'CodeBlock' => [
        'statusColor' => 'red',
        'status' => 'Discontinued (use [Simple Text](https://github.com/craftcms/simple-text) instead)'
    ],
    'ColorSwatches' => [
        'statusColor' => 'orange',
        'status' => 'Not available yet, but [Colour Swatches](https://github.com/rias500/craft-colour-swatches) could be used instead'
    ],
    'CpFieldLinks' => [
        'handle' => 'cp-field-inspect'
    ],
    'DeleteAllEntryVersions' => [
        'handle' => 'delete-entry-versions'
    ],
    'DigitalDownload' => [
        'statusColor' => 'orange',
        'status' => 'Currently in development'
    ],
    'Entitle' => [
        'statusColor' => 'orange',
        'status' => 'Not available yet, but [Wordsmith](https://wordsmith.docs.topshelfcraft.com/guide/casing.html#apTitleize) could be used instead.'
    ],
    'EntriesSubset' => [
        'handle' => 'entriessubset'
    ],
    'FruitLinkIt' => [
        'statusColor' => 'orange',
        'status' => 'Not available yet, but [Typed Link Field](https://github.com/sebastian-lenz/craft-linkfield) could be used instead'
    ],
    'Hacksaw' => [
        'statusColor' => 'orange',
        'status' => 'Not available yet, but [Wordsmith](https://wordsmith.docs.topshelfcraft.com/guide/truncation.html#hacksaw) or [Typogrify](https://github.com/nystudio107/craft3-typogrify) could be used instead.'
    ],
    'Help' => [
        'statusColor' => 'orange',
        'status' => 'Not available yet, but [Guide](https://github.com/wbrowar/craft-3-guide) could be used instead'
    ],
    'Hue' => [
        'statusColor' => 'red',
        'status' => 'Unnecessary thanks to [Color field improvements](https://github.com/craftcms/cms/issues/2059).'
    ],
    'Imager' => [
        'statusColor' => 'orange',
        'status' => 'Not available yet, but [ImageOptimize](https://github.com/nystudio107/craft3-imageoptimize) or [Imgix](https://github.com/sjelfull/craft3-imgix) could be used instead'
    ],
    'Inflect' => [
        'statusColor' => 'orange',
        'status' => '[Discontinued](https://github.com/lukeholder/craft-inflect/blob/master/readme.md#craft-2-only), but [Typogrify](https://github.com/nystudio107/craft3-typogrify) or [Wordsmith](https://wordsmith.docs.topshelfcraft.com/guide/inflection.html) could be used instead.'
    ],
    'Inflector' => [
        'statusColor' => 'orange',
        'status' => 'Not available yet, but [Wordsmith](https://wordsmith.docs.topshelfcraft.com/guide/inflection.html) could be used instead.'
    ],
    'LanguageLink' => [
        'statusColor' => 'orange',
        'status' => 'Currently in development'
    ],
    'Maps' => [
        'statusColor' => 'orange',
        'status' => 'Craft 3 upgrade path will be available via [Smart Map](https://www.doublesecretagency.com/plugins/smart-map).'
    ],
    'MnBreakAndContinue' => [
        'handle' => 'twig-perversion'
    ],
    'MnEager' => [
        'handle' => 'agnostic-fetch'
    ],
    'MnTwigPerversion' => [
        'handle' => 'twig-perversion'
    ],
    'Moltin' => [
        'statusColor' => 'red',
        'status' => 'Discontinued (see the [readme](https://github.com/lindseydiloreto/craft-moltin) for additional details)'
    ],
    'Oauth' => [
        'statusColor' => 'red',
        'status' => 'Unnecessary thanks to Craft 3’s inclusion of an OAuth 2 client library'
    ],
    'PhpTweak' => [
        'statusColor' => 'red',
        'status' => 'Discontinued (see the [readme](https://github.com/lindseydiloreto/craft-phptweak) for additional details)'
    ],
    'Printmaker' => [
        'statusColor' => 'orange',
        'status' => 'Currently in development.'
    ],
    'ReadTime' => [
        'statusColor' => 'orange',
        'status' => 'Not available yet, but [Wordsmith](https://wordsmith.docs.topshelfcraft.com/guide/statistics.html#readTime) could be used instead.'
    ],
    'RedactorExtras' => [
        'statusColor' => 'orange',
        'status' => 'Not available yet, but the new [Redactor](https://github.com/craftcms/redactor) plugin makes it easy to include Redactor plugins without a Craft plugin.'
    ],
    'RedactorI' => [
        'statusColor' => 'red',
        'status' => 'Discontinued (use [Redactor](https://github.com/craftcms/redactor) instead)'
    ],
    'RetconHtml' => [
        'handle' => 'retcon',
        'statusColor' => 'orange',
        'status' => 'Coming soon'
    ],
    'Retour' => [
        'statusColor' => 'orange',
        'status' => 'Not available yet, but [Redirect Manager](https://github.com/Dolphiq/craft3-plugin-redirect) could be used instead'
    ],
    'Scraper' => [
        'statusColor' => 'orange',
        'status' => 'Currently in development.'
    ],
    'SearchPlus' => [
        'statusColor' => 'orange',
        'status' => 'Currently in development.'
    ],
    'Shortlist' => [
        'statusColor' => 'orange',
        'status' => 'Currently in development.'
    ],
    'SimpleMap' => [
        'handle' => 'simplemap',
    ],
<<<<<<< HEAD
    'SmartMap' => [
        'statusColor' => 'orange',
        'status' => 'Currently in development'
    ],
    'SmartyPants' => [
        'statusColor' => 'orange',
        'status' => 'Not available yet, but [Typogrify](https://github.com/nystudio107/craft3-typogrify) or [Wordsmith](https://wordsmith.docs.topshelfcraft.com/guide/typography.html#smartypants) could be used instead.'
    ],
=======
>>>>>>> bd912927
    'Sitemap' => [
        'handle' => 'sitemap-tmp',
        'statusColor' => 'orange',
        'status' => 'Not available yet, but [XML Sitemap](https://github.com/Dolphiq/craft3-plugin-sitemap) could be used instead',
    ],
    'SmartMap' => [
        'statusColor' => 'orange',
        'status' => 'Currently in development'
    ],
    'SproutFields' => [
        'statusColor' => 'orange',
        'status' => 'Not available yet, but [NSM Fields](https://github.com/newism/craft3-fields) could be used instead'
    ],
    'SquareBitMaps' => [
        'statusColor' => 'orange',
        'status' => 'Craft 3 upgrade path will be available via [Smart Map](https://www.doublesecretagency.com/plugins/smart-map).'
    ],
    'StarRatings' => [
        'statusColor' => 'orange',
        'status' => 'Currently in development'
    ],
    'SuperSort' => [
        'handle' => 'supersort',
    ],
    'Upvote' => [
        'statusColor' => 'orange',
        'status' => 'Currently in development'
    ],
    'Widont' => [
        'handle' => 'widontextension',
        'statusColor' => 'orange',
        'status' => 'Not available yet, but [Wordsmith](https://wordsmith.docs.topshelfcraft.com/guide/typography.html#widont) could be used instead.'
    ],
];<|MERGE_RESOLUTION|>--- conflicted
+++ resolved
@@ -49,7 +49,10 @@
         'statusColor' => 'red',
         'status' => 'Must be updated manually. Use [pluginfactory.io](https://pluginfactory.io/) to generate a Craft 3 plugin scaffolding.'
     ],
-<<<<<<< HEAD
+    'CacheFlag' => [
+        'statusColor' => 'orange',
+        'status' => 'Coming soon'
+    ],
     'Calendars' => [
         'statusColor' => 'orange',
         'status' => 'Not available yet, but [Solspace Calendar](https://solspace.com/craft/calendar/) could be used instead.'
@@ -57,11 +60,6 @@
     'Charge' => [
         'statusColor' => 'orange',
         'status' => 'Currently in development.'
-=======
-    'CacheFlag' => [
-        'statusColor' => 'orange',
-        'status' => 'Coming soon'
->>>>>>> bd912927
     ],
     'CodeBlock' => [
         'statusColor' => 'red',
@@ -182,20 +180,17 @@
         'statusColor' => 'orange',
         'status' => 'Currently in development.'
     ],
+    'SmartMap' => [
+        'statusColor' => 'orange',
+        'status' => 'Currently in development'
+    ],
+    'SmartyPants' => [
+        'statusColor' => 'orange',
+        'status' => 'Not available yet, but [Typogrify](https://github.com/nystudio107/craft3-typogrify) or [Wordsmith](https://wordsmith.docs.topshelfcraft.com/guide/typography.html#smartypants) could be used instead.'
+    ],
     'SimpleMap' => [
         'handle' => 'simplemap',
     ],
-<<<<<<< HEAD
-    'SmartMap' => [
-        'statusColor' => 'orange',
-        'status' => 'Currently in development'
-    ],
-    'SmartyPants' => [
-        'statusColor' => 'orange',
-        'status' => 'Not available yet, but [Typogrify](https://github.com/nystudio107/craft3-typogrify) or [Wordsmith](https://wordsmith.docs.topshelfcraft.com/guide/typography.html#smartypants) could be used instead.'
-    ],
-=======
->>>>>>> bd912927
     'Sitemap' => [
         'handle' => 'sitemap-tmp',
         'statusColor' => 'orange',
