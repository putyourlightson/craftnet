{
  "minimum-stability": "stable",
  "prefer-stable": true,
  "require": {
    "php": ">=7.0.0",
    "craftcms/cms": "3.0.37",
    "justinrainbow/json-schema": "^5.2",
    "yiisoft/yii2-redis": "^2.0.6",
    "knplabs/github-api": "^2.5.0",
    "php-http/guzzle6-adapter": "^1.1.1",
    "league/oauth2-github": "^2.0.0",
    "craftcms/aws-s3": "^1.0.7",
    "league/oauth2-server": "^6.0",
    "adam-paterson/oauth2-stripe": "^2.0.0",
    "stripe/stripe-php": "^6.1",
    "stevenmaguire/oauth2-bitbucket": "^2.0",
    "flipboxfactory/craft-postmark": "^1.0.0-rc.1",
    "craftcms/commerce": "2.0.0-beta.15",
    "craftcms/commerce-stripe": "1.0.10",
    "layershifter/tld-extract": "^1.2",
    "ddeboer/vatin": "^2.1",
    "moccalotto/eu": "^0.3.0",
    "tecnickcom/tcpdf": "^6.2",
<<<<<<< HEAD
    "misterbk/mix": "^1.5",
    "superbig/craft3-bugsnag": "^2.0.1",
=======
>>>>>>> 6c0c1614
    "spacedealer/yii2-loggly": "^0.2.0",
    "nystudio107/craft-twigpack": "^1.1",
    "aws/aws-sdk-php": "^3.71"
  },
  "require-dev": {
    "vlucas/phpdotenv": "^2.4.0"
  },
  "autoload": {
    "psr-4": {
      "craftnet\\": "src/",
      "craftcom\\": "craftcom/",
      "pixelandtonic\\yii\\queue\\sqs\\": "yii2-queue-sqs/"
    }
  },
  "config": {
    "optimize-autoloader": true,
    "platform": {
      "php": "7.1.23"
    }
  }
}<|MERGE_RESOLUTION|>--- conflicted
+++ resolved
@@ -21,11 +21,6 @@
     "ddeboer/vatin": "^2.1",
     "moccalotto/eu": "^0.3.0",
     "tecnickcom/tcpdf": "^6.2",
-<<<<<<< HEAD
-    "misterbk/mix": "^1.5",
-    "superbig/craft3-bugsnag": "^2.0.1",
-=======
->>>>>>> 6c0c1614
     "spacedealer/yii2-loggly": "^0.2.0",
     "nystudio107/craft-twigpack": "^1.1",
     "aws/aws-sdk-php": "^3.71"
