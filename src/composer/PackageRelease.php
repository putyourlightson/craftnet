--- conflicted
+++ resolved
@@ -13,7 +13,6 @@
 class PackageRelease extends Model
 {
     /**
-<<<<<<< HEAD
      * @var array
      */
     private static $_releaseJsonColumns = [
@@ -33,10 +32,9 @@
         'dist',
     ];
 
-=======
-     * @var
-     */
->>>>>>> bf7f7bc8
+    /**
+     * @var
+     */
     public $id;
 
     /**
@@ -159,7 +157,9 @@
      */
     public $changelog;
 
-<<<<<<< HEAD
+    /**
+     *
+     */
     public function __construct(array $config = [])
     {
         foreach (self::$_releaseJsonColumns as $column) {
@@ -171,11 +171,9 @@
         parent::__construct($config);
     }
 
-=======
     /**
      *
      */
->>>>>>> bf7f7bc8
     public function init()
     {
         if (is_string($this->source)) {
