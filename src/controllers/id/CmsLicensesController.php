--- conflicted
+++ resolved
@@ -8,15 +8,10 @@
 use craft\web\UploadedFile;
 use craftcom\errors\LicenseNotFoundException;
 use craftcom\Module;
-<<<<<<< HEAD
 use yii\web\ForbiddenHttpException;
 use yii\web\Response;
-=======
->>>>>>> e6149992
 use Exception;
 use Throwable;
-use yii\web\ForbiddenHttpException;
-use yii\web\Response;
 
 /**
  * Class CmsLicensesController
@@ -42,7 +37,6 @@
         $licenseFile = UploadedFile::getInstanceByName('licenseFile');
 
         try {
-<<<<<<< HEAD
             $user = Craft::$app->getUser()->getIdentity();
 
             if ($licenseFile) {
@@ -51,20 +45,15 @@
                 }
 
                 $licenseFilePath = $licenseFile->tempName;
-=======
-            if ($license && $user) {
-                if (!$license->ownerId) {
-                    $license->ownerId = $user->id;
->>>>>>> e6149992
 
                 $key = file_get_contents($licenseFilePath);
             }
 
-            if($key) {
+            if ($key) {
                 $license = $this->module->getCmsLicenseManager()->getLicenseByKey($key);
 
-                if($license && $user) {
-                    if(!$license->ownerId) {
+                if ($license && $user) {
+                    if (!$license->ownerId) {
                         $license->ownerId = $user->id;
 
                         if ($this->module->getCmsLicenseManager()->saveLicense($license)) {
@@ -80,13 +69,8 @@
                 throw new LicenseNotFoundException($key);
             }
 
-<<<<<<< HEAD
             throw new Exception("No license key provided.");
-        } catch(Throwable $e) {
-=======
-            throw new LicenseNotFoundException($key);
         } catch (Throwable $e) {
->>>>>>> e6149992
             return $this->asErrorJson($e->getMessage());
         }
     }
@@ -123,6 +107,7 @@
 
         try {
             $licenses = Module::getInstance()->getCmsLicenseManager()->getLicensesArrayByOwner($user);
+
             return $this->asJson($licenses);
         } catch (Throwable $e) {
             return $this->asErrorJson($e->getMessage());
