--- conflicted
+++ resolved
@@ -56,7 +56,6 @@
             }
         }
 
-<<<<<<< HEAD
         $editions = [];
         foreach ($plugin->getEditions() as $edition) {
             $editions[] = [
@@ -68,14 +67,13 @@
                 'features' => $edition->features ?? [],
             ];
         }
-=======
+
         // Latest version
         $latestVersion = Plugin::find()
             ->id($plugin->id)
             ->withLatestReleaseInfo()
             ->select(['latestVersion'])
             ->scalar();
->>>>>>> e9510964
 
         return [
             'id' => $plugin->id,
