--- conflicted
+++ resolved
@@ -122,16 +122,6 @@
             ->all();
 
         foreach ($entries as $entry) {
-<<<<<<< HEAD
-            $ret[] = [
-                'id' => $entry->id,
-                'slug' => $entry->slug,
-                'title' => $entry->title,
-                'description' => $entry->description,
-                'plugins' => ArrayHelper::getColumn($entry->plugins, 'id'),
-                'limit' => $entry->limit,
-            ];
-=======
             $pluginIds = [];
             foreach ($entry->plugins as $plugin) {
                 /** @var Plugin $plugin */
@@ -142,12 +132,12 @@
             if (!empty($pluginIds)) {
                 $ret[] = [
                     'id' => $entry->id,
+                    'slug' => $entry->slug,
                     'title' => $entry->title,
                     'plugins' => $pluginIds,
                     'limit' => $entry->limit,
                 ];
             }
->>>>>>> e9510964
         }
 
         return $ret;
