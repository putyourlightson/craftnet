<?php

namespace craftnet\controllers\api;

use Composer\Semver\Comparator;
use Craft;
use craft\elements\User;
use craft\errors\InvalidPluginException;
use craft\helpers\ArrayHelper;
use craft\helpers\Db;
use craft\helpers\HtmlPurifier;
use craft\helpers\Json;
use craft\web\Controller;
use craftnet\cms\CmsLicense;
use craftnet\cms\CmsLicenseManager;
use craftnet\developers\UserBehavior;
use craftnet\errors\ExpiredTokenException;
use craftnet\errors\LicenseNotFoundException;
use craftnet\errors\ValidationException;
use craftnet\helpers\KeyHelper;
use craftnet\Module;
use craftnet\oauthserver\Module as OauthServer;
use craftnet\plugins\Plugin;
use craftnet\plugins\PluginEdition;
use craftnet\plugins\PluginLicense;
use JsonSchema\Validator;
use stdClass;
use yii\base\Exception;
use yii\base\InvalidArgumentException;
use yii\base\Model;
use yii\base\UserException;
use yii\db\Expression;
use yii\helpers\Markdown;
use yii\validators\EmailValidator;
use yii\web\BadRequestHttpException;
use yii\web\Controller as YiiController;
use yii\web\HttpException;
use yii\web\Response;

/**
 * Class BaseController
 *
 * @property Module $module
 */
abstract class BaseApiController extends Controller
{
    const ERROR_CODE_INVALID = 'invalid';
    const ERROR_CODE_MISSING = 'missing';
    const ERROR_CODE_MISSING_FIELD = 'missing_field';
    const ERROR_CODE_EXISTS = 'already_exists';

    const LICENSE_STATUS_VALID = 'valid';
    const LICENSE_STATUS_INVALID = 'invalid';
    const LICENSE_STATUS_MISMATCHED = 'mismatched';
    const LICENSE_STATUS_ASTRAY = 'astray';

    /**
     * @inheritdoc
     */
    protected $allowAnonymous = true;

    /**
     * @inheritdoc
     */
    public $enableCsrfValidation = false;

    /**
     * The API request ID, if there is one.
     *
     * @var int|null
     */
    public $requestId;

    /**
     * The installed Craft version.
     *
     * @var string|null
     */
    public $cmsVersion;

    /**
     * The installed Craft edition.
     *
     * @var string|null
     */
    public $cmsEdition;

    /**
     * The installed plugins.
     *
     * @var Plugin[]
     */
    public $plugins = [];

    /**
     * The installed plugin versions.
     *
     * @var string[]
     */
    public $pluginVersions = [];

    /**
     * The installed plugin editions.
     *
     * @var string[]
     */
    public $pluginEditions = [];

    /**
     * The Craft license associated with this request.
     *
     * @var CmsLicense[]
     */
    public $cmsLicenses = [];

    /**
     * The plugin licenses associated with this request.
     *
     * @var PluginLicense[]
     */
    public $pluginLicenses = [];

    /**
     * The plugin editions the plugin licenses are set to.
     *
     * @var PluginEdition[]
     */
    public $pluginLicenseEditions = [];

    /**
     * The plugin license statuses.
     *
     * @var string[]
     */
    public $pluginLicenseStatuses = [];

    /**
     * @var array
     */
    private $_logRequestKeys = [];

    /**
     * @return array
     */
    public function getLogRequestKeys(): array
    {
        return $this->_logRequestKeys;
    }

    /**
     * @param $key
     * @param null $pluginHandle
     */
    public function addLogRequestKey($key, $pluginHandle = null)
    {
        if (!$pluginHandle) {
            $pluginHandle = 'craft';
        }

        $this->_logRequestKeys[$pluginHandle] = $key;
    }

    /**
     * @inheritdoc
     */
    public function beforeAction($action)
    {
        // if the request is authenticated, set their identity
        if (($user = $this->getAuthUser()) !== null) {
            Craft::$app->getUser()->setIdentity($user);
        }

        return parent::beforeAction($action);
    }

    /**
     * @inheritdoc
     */
    public function runAction($id, $params = []): Response
    {
        $request = Craft::$app->getRequest();
        $requestHeaders = $request->getHeaders();
        $response = Craft::$app->getResponse();
        $responseHeaders = $response->getHeaders();
        $identity = $requestHeaders->get('X-Craft-User-Email') ?: 'anonymous';
        $db = Craft::$app->getDb();

        // was system info provided?
        if ($requestHeaders->has('X-Craft-System')) {
            foreach (explode(',', $requestHeaders->get('X-Craft-System')) as $info) {
                list($name, $installed) = array_pad(explode(':', $info, 2), 2, null);
                if ($installed !== null) {
                    list($version, $edition) = array_pad(explode(';', $installed, 2), 2, null);
                } else {
                    $version = null;
                    $edition = null;
                }

                if ($name === 'craft') {
                    $this->cmsVersion = $version;
                    $this->cmsEdition = $edition;
                } else if (strncmp($name, 'plugin-', 7) === 0) {
                    $pluginHandle = substr($name, 7);
                    $this->pluginVersions[$pluginHandle] = $version;
                    $this->pluginEditions[$pluginHandle] = $edition;
                }
            }

            if (!empty($this->pluginVersions)) {
                $this->plugins = Plugin::find()
                    ->handle(array_keys($this->pluginVersions))
                    ->with(['editions'])
                    ->indexBy('handle')
                    ->all();
            }
        }

        $e = null;
        /** @var CmsLicense|null $cmsLicense */
        $cmsLicense = null;

        try {
            $cmsLicenseKey = $requestHeaders->get('X-Craft-License');
            if ($cmsLicenseKey === '🙏') {
                $cmsLicense = $this->cmsLicenses[] = $this->createCmsLicense();
                $responseHeaders
                    ->set('X-Craft-License', $cmsLicense->key)
                    ->set('X-Craft-License-Status', self::LICENSE_STATUS_VALID)
                    ->set('X-Craft-License-Domain', $cmsLicense->domain)
                    ->set('X-Craft-License-Edition', $cmsLicense->editionHandle);

                // was a host provided with the request?
                if ($requestHeaders->has('X-Craft-Host')) {
                    $responseHeaders->set('X-Craft-Allow-Trials', (string)($cmsLicense->domain === null));
                }
            } else if ($cmsLicenseKey !== null) {
                try {
                    $cmsLicenseManager = $this->module->getCmsLicenseManager();
                    $cmsLicense = $this->cmsLicenses[] = $cmsLicenseManager->getLicenseByKey($cmsLicenseKey);
                    $cmsLicenseStatus = self::LICENSE_STATUS_VALID;
                    $cmsLicenseDomain = $oldCmsLicenseDomain = $cmsLicense->domain ? $cmsLicenseManager->normalizeDomain($cmsLicense->domain) : null;

                    // was a host provided with the request?
                    if (($host = $requestHeaders->get('X-Craft-Host')) !== null) {
                        // is it a public domain?
                        if (($domain = $cmsLicenseManager->normalizeDomain($host)) !== null) {
                            if ($cmsLicenseDomain !== null) {
                                if ($domain !== $cmsLicenseDomain) {
                                    $cmsLicenseStatus = self::LICENSE_STATUS_MISMATCHED;
                                }
                            } else {
                                // tie the license to this domain
                                $cmsLicense->domain = $cmsLicenseDomain = $domain;
                            }
                        }

                        $responseHeaders->set('X-Craft-Allow-Trials', (string)($domain === null));
                    }

                    // has Craft gone past its current allowed version?
                    if (
                        $this->cmsVersion !== null &&
                        $cmsLicense->expirable &&
                        $cmsLicenseStatus === self::LICENSE_STATUS_VALID &&
                        (
                            !$cmsLicense->lastAllowedVersion ||
                            Comparator::greaterThan($this->cmsVersion, $cmsLicense->lastAllowedVersion)
                        )
                    ) {
                        // we only have a problem with that if the license is expired
                        if ($cmsLicense->expired) {
                            $cmsLicenseStatus = self::LICENSE_STATUS_ASTRAY;
                        } else {
                            $cmsLicense->lastAllowedVersion = $this->cmsVersion;
                        }
                    }

                    $responseHeaders->set('X-Craft-License-Status', $cmsLicenseStatus);
                    $responseHeaders->set('X-Craft-License-Domain', $cmsLicenseDomain);
                    $responseHeaders->set('X-Craft-License-Edition', $cmsLicense->editionHandle);

                    if ($cmsLicense->expirable) {
                        $responseHeaders->set('X-Craft-License-Expired', (string)(int)$cmsLicense->expired);
<<<<<<< HEAD
                        $responseHeaders->set('X-Craft-License-Expires-On', $cmsLicense->getExpiryDate()->format(\DateTime::ATOM));
=======

                        $expiryDate = $cmsLicense->getExpiryDate();

                        if ($expiryDate) {
                            $responseHeaders->set('X-Craft-License-Expires-On', $expiryDate->format(\DateTime::ATOM));
                        }
>>>>>>> 4aac741c
                    }

                    // update the license
                    $cmsLicense->lastActivityOn = new \DateTime('now', new \DateTimeZone('UTC'));
                    if ($this->cmsVersion !== null) {
                        $cmsLicense->lastVersion = $this->cmsVersion;
                    }
                    if ($this->cmsEdition !== null) {
                        $cmsLicense->lastEdition = $this->cmsEdition;
                    }
                    $cmsLicenseManager->saveLicense($cmsLicense, false);

                    // update the history
                    if ($cmsLicenseDomain !== $oldCmsLicenseDomain) {
                        $cmsLicenseManager->addHistory($cmsLicense->id, "tied to domain {$cmsLicenseDomain} by {$identity}");
                    }
                } catch (LicenseNotFoundException $e) {
                    $responseHeaders->set('X-Craft-License-Status', self::LICENSE_STATUS_INVALID);
                    $e = null;
                }
            }

            // collect the plugin licenses & their editions
            if (($pluginLicenseKeys = $requestHeaders->get('X-Craft-Plugin-Licenses')) !== null) {
                $pluginLicenseManager = $this->module->getPluginLicenseManager();
                foreach (explode(',', $pluginLicenseKeys) as $pluginLicenseInfo) {
                    list($pluginHandle, $pluginLicenseKey) = explode(':', $pluginLicenseInfo);
                    try {
                        $pluginLicense = $this->pluginLicenses[$pluginHandle] = $pluginLicenseManager->getLicenseByKey($pluginLicenseKey, $pluginHandle);
                        $this->pluginLicenseEditions[$pluginHandle] = $pluginLicense->getEdition();
                    } catch (LicenseNotFoundException $e) {
                        $this->pluginLicenseStatuses[$pluginHandle] = self::LICENSE_STATUS_INVALID;
                        $e = null;
                    } catch (InvalidPluginException $e) {
                        // Just ignore it
                        $e = null;
                    }
                }
            }

            // set the plugin license statuses
            foreach ($this->plugins as $pluginHandle => $plugin) {
                // ignore if they're using an invalid license key
                if (isset($this->pluginLicenseStatuses[$pluginHandle]) && $this->pluginLicenseStatuses[$pluginHandle] === self::LICENSE_STATUS_INVALID) {
                    continue;
                }

                // no license key yet?
                if (!isset($this->pluginLicenses[$pluginHandle])) {
                    // should there be?
                    $edition = $plugin->getEditions()[0];
                    if (isset($this->pluginEditions[$pluginHandle])) {
                        try {
                            $edition = $plugin->getEdition($this->pluginEditions[$pluginHandle]);
                        } catch (InvalidArgumentException $e) {
                            // just assume the first
                            $e = null;
                        }
                    }
                    if ($edition->price != 0) {
                        $this->pluginLicenseStatuses[$pluginHandle] = self::LICENSE_STATUS_INVALID;
                    }
                    continue;
                }

                $pluginLicense = $this->pluginLicenses[$pluginHandle];
                $pluginVersion = $this->pluginVersions[$pluginHandle];
                $pluginLicenseStatus = self::LICENSE_STATUS_VALID;
                $oldCmsLicenseId = $pluginLicense->cmsLicenseId;

                if ($cmsLicense !== null) {
                    if ($pluginLicense->cmsLicenseId) {
                        if ($pluginLicense->cmsLicenseId != $cmsLicense->id) {
                            $pluginLicenseStatus = self::LICENSE_STATUS_MISMATCHED;
                        }
                    } else {
                        // tie the license to this Craft license
                        $pluginLicense->cmsLicenseId = $cmsLicense->id;
                    }
                }

                // has the plugin gone past its current allowed version?
                if (
                    $pluginVersion !== null &&
                    $pluginLicense->expirable &&
                    $pluginLicenseStatus === self::LICENSE_STATUS_VALID &&
                    (
                        !$pluginLicense->lastAllowedVersion ||
                        Comparator::greaterThan($pluginVersion, $pluginLicense->lastAllowedVersion)
                    )
                ) {
                    // we only have a problem with that if the license is expired
                    if ($pluginLicense->expired) {
                        $pluginLicenseStatus = self::LICENSE_STATUS_ASTRAY;
                    } else {
                        $pluginLicense->lastAllowedVersion = $pluginVersion;
                    }
                }

                $this->pluginLicenseStatuses[$pluginHandle] = $pluginLicenseStatus;

                // update the license
                $pluginLicense->lastActivityOn = new \DateTime('now', new \DateTimeZone('UTC'));
                if ($pluginVersion !== null) {
                    $pluginLicense->lastVersion = $pluginVersion;
                }
                $pluginLicenseManager->saveLicense($pluginLicense, false);

                // update the history
                if ($pluginLicense->cmsLicenseId !== $oldCmsLicenseId) {
                    $pluginLicenseManager->addHistory($pluginLicense->id, "attached to Craft license {$cmsLicense->shortKey} by {$identity}");
                }
            }

            // set the X-Craft-Plugin-License-Statuses header
            if (!empty($this->pluginLicenseStatuses)) {
                $pluginLicenseStatuses = [];
                foreach ($this->pluginLicenseStatuses as $pluginHandle => $pluginLicenseStatus) {
                    $pluginLicenseStatuses[] = "{$pluginHandle}:{$pluginLicenseStatus}";
                }
                $responseHeaders->set('X-Craft-Plugin-License-Statuses', implode(',', $pluginLicenseStatuses));
            }

            // set the X-Craft-Plugin-License-Editions header
            if (!empty($this->pluginLicenseEditions)) {
                $pluginLicenseEditions = [];
                foreach ($this->pluginLicenseEditions as $pluginHandle => $pluginEdition) {
                    $pluginLicenseEditions[] = "{$pluginHandle}:{$pluginEdition->handle}";
                }
                $responseHeaders->set('X-Craft-Plugin-License-Editions', implode(',', $pluginLicenseEditions));
            }

            if (($result = YiiController::runAction($id, $params)) instanceof Response) {
                $response = $result;
            }
        } catch (\Throwable $e) {
            // log it and keep going
            Craft::$app->getErrorHandler()->logException($e);
            $response->setStatusCode($e instanceof HttpException && $e->statusCode ? $e->statusCode : 500);
        }

        $timestamp = Db::prepareDateForDb(new \DateTime());

        // should we update our installed plugin records?
        if ($this->cmsVersion !== null && $cmsLicense !== null) {
            // delete any installedplugins rows where lastActivity > 30 days ago
            $db->createCommand()
                ->delete('craftnet_installedplugins', [
                    'and',
                    ['craftLicenseKey' => $cmsLicense->key],
                    ['<', 'lastActivity', Db::prepareDateForDb(new \DateTime('-30 days'))],
                ])
                ->execute();

            foreach ($this->plugins as $plugin) {
                $db->createCommand()
                    ->upsert('craftnet_installedplugins', [
                        'craftLicenseKey' => $cmsLicense->key,
                        'pluginId' => $plugin->id,
                    ], [
                        'lastActivity' => $timestamp,
                    ], [], false)
                    ->execute();

                // Update the plugin's active installs count
                $db->createCommand()
                    ->update('craftnet_plugins', [
                        'activeInstalls' => new Expression('(select count(*) from [[craftnet_installedplugins]] where [[pluginId]] = :pluginId)', ['pluginId' => $plugin->id]),
                    ], [
                        'id' => $plugin->id,
                    ])
                    ->execute();
            }
        }

        // log the request
        $db->createCommand()
            ->insert('apilog.requests', [
                'method' => $request->getMethod(),
                'uri' => $request->getUrl(),
                'ip' => $request->getUserIP(),
                'action' => $this->getUniqueId() . '/' . $id,
                'body' => $request->getRawBody(),
                'system' => $requestHeaders->get('X-Craft-System'),
                'platform' => $requestHeaders->get('X-Craft-Platform'),
                'host' => $requestHeaders->get('X-Craft-Host'),
                'userEmail' => $requestHeaders->get('X-Craft-User-Email'),
                'userIp' => $requestHeaders->get('X-Craft-User-Ip'),
                'timestamp' => $timestamp,
                'responseCode' => $response->getStatusCode(),
            ], false)
            ->execute();

        // get the request ID
        $this->requestId = (int)$db->getLastInsertID('apilog.requests');

        // log any licenses associated with the request
        foreach ($this->cmsLicenses as $cmsLicense) {
            $db->createCommand()
                ->insert('apilog.request_cmslicenses', [
                    'requestId' => $this->requestId,
                    'licenseId' => $cmsLicense->id,
                ], false)
                ->execute();
        }
        foreach ($this->pluginLicenses as $pluginLicense) {
            $db->createCommand()
                ->insert('apilog.request_pluginlicenses', [
                    'requestId' => $this->requestId,
                    'licenseId' => $pluginLicense->id,
                ], false)
                ->execute();
        }

        // if there was an exception, log it and return the error response
        if ($e !== null) {
            /** @var \Throwable $logException */
            $logException = $e;

            $statusCode = $response->getStatusCode();

            // Don't ever send an error response with a status code of 200
            if ($statusCode === 200) {
                $response->setStatusCode($statusCode = 500);
            }

            $sendErrorEmail = $statusCode >= 500 && $statusCode < 600;

            if ($sendErrorEmail) {
                $body = <<<EOL
- Request ID: {$this->requestId}
- Method: {$request->getMethod()}
- URI: {$request->getUrl()}
- IP: {$request->getUserIP()}
- Action: {$this->getUniqueId()}
- System: {$requestHeaders->get('X-Craft-System')}
- Platform: {$requestHeaders->get('X-Craft-Platform')}
- Host: {$requestHeaders->get('X-Craft-Host')}
- User email: {$requestHeaders->get('X-Craft-User-Email')}
- User IP: {$requestHeaders->get('X-Craft-User-Ip')}
- Response code: {$response->getStatusCode()}

Body:

```
{$request->getRawBody()}
```
EOL;
            } else {
                $body = '';
            }

            do {
                $exceptionType = get_class($logException);
                $stackTrace = $logException->getTraceAsString();

                if ($logException instanceof ValidationException) {
                    $errorJson = Json::encode($logException->errors, JSON_UNESCAPED_SLASHES | JSON_UNESCAPED_UNICODE | JSON_PRETTY_PRINT);
                } else {
                    $errorJson = null;
                }

                $db->createCommand()
                    ->insert('apilog.request_errors', [
                        'requestId' => $this->requestId,
                        'type' => $exceptionType,
                        'message' => $logException->getMessage() . ($errorJson ? "\n\n" . $errorJson : ''),
                        'stackTrace' => $stackTrace,
                    ], false)
                    ->execute();

                if ($sendErrorEmail) {
                    $body .= <<<EOL


---

- Type: {$exceptionType}
- Message: {$logException->getMessage()}

Stack trace:

```
{$stackTrace}
```
EOL;

                    if ($errorJson) {
                        $body .= <<<EOD


Validation errors:

```
{$errorJson}
```
EOD;
                    }
                }

                // Cue up the previous exception
                $logException = $logException->getPrevious();

                if ($logException && $sendErrorEmail) {
                    $body .= <<<EOL


---

**Previous exception:**


EOL;
                }
            } while ($logException !== null);

            if ($sendErrorEmail) {
                try {
                    Craft::$app->getMailer()->compose()
                        ->setSubject('Craftnet API Error')
                        ->setTextBody($body)
                        ->setHtmlBody(Markdown::process($body, 'gfm'))
                        ->setTo(explode(',', getenv('API_ERROR_RECIPIENTS')))
                        ->send();
                } catch (\Throwable $e) {
                    // Just log and move on.
                    Craft::error('There was a problem sending the API error email: ' . $e->getMessage(), __METHOD__);
                }
            }

            // assemble and return the response
            $data = [
                'message' => $e instanceof UserException && $e->getMessage() ? $e->getMessage() : 'Server Error',
            ];
            if ($e instanceof ValidationException) {
                $data['errors'] = $e->errors;
            }

            return $this->asJson($data);
        }

        return $response;
    }

    /**
     * Returns the JSON-decoded request body.
     *
     * @param string|null $schema JSON schema to validate the body with (optional)
     *
     * @return stdClass|array
     * @throws BadRequestHttpException if the request body isn't valid JSON
     * @throws ValidationException if the data doesn't validate
     */
    protected function getPayload(string $schema = null)
    {
        $body = Craft::$app->getRequest()->getRawBody();
        try {
            $payload = (object)Json::decode($body, false);
        } catch (InvalidArgumentException $e) {
            throw new BadRequestHttpException('Request body is not valid JSON', 0, $e);
        }

        if ($schema !== null && !$this->validatePayload($payload, $schema, $errors)) {
            throw new ValidationException($errors);
        }

        return $payload;
    }

    /**
     * Validates a payload against a JSON schema.
     *
     * @param stdClass $payload
     * @param string $schema
     * @param array $errors
     * @param string|null $paramPrefix
     * @return bool
     */
    protected function validatePayload(stdClass $payload, string $schema, &$errors = [], string $paramPrefix = null)
    {
        $validator = new Validator();
        $path = Craft::getAlias("@root/json-schemas/{$schema}.json");
        $validator->validate($payload, (object)['$ref' => 'file://' . $path]);

        if (!$validator->isValid()) {
            foreach ($validator->getErrors() as $error) {
                $errors[] = [
                    'param' => ($paramPrefix ? $paramPrefix . '.' : '') . $error['property'],
                    'message' => $error['message'],
                    'code' => self::ERROR_CODE_INVALID,
                ];
            }

            return false;
        }

        return true;
    }

    /**
     * Returns an array of validation errors for a ValdiationException based on a model's validation errors
     *
     * @param Model $model
     * @param string|null $paramPrefix
     * @return array
     */
    protected function modelErrors(Model $model, string $paramPrefix = null): array
    {
        $errors = [];

        foreach ($model->getErrors() as $attr => $attrErrors) {
            foreach ($attrErrors as $error) {
                $errors[] = [
                    'param' => ($paramPrefix !== null ? $paramPrefix . '.' : '') . $attr,
                    'message' => $error,
                    'code' => self::ERROR_CODE_INVALID,
                ];
            }
        }

        return $errors;
    }

    /**
     * @param Plugin $plugin
     * @param bool $fullDetails
     *
     * @return array
     * @throws \craftnet\errors\MissingTokenException
     * @throws \yii\base\InvalidConfigException
     */
    protected function transformPlugin(Plugin $plugin, bool $fullDetails = true): array
    {
        $icon = $plugin->getIcon();
        $developer = $plugin->getDeveloper();

        // Return data
        $data = [
            'id' => $plugin->id,
            'iconUrl' => $icon ? $icon->getUrl() . '?' . $icon->dateModified->getTimestamp() : null,
            'handle' => $plugin->handle,
            'name' => strip_tags($plugin->name),
            'shortDescription' => $plugin->shortDescription,
            'currency' => 'USD',
            'developerId' => $developer->id,
            'developerName' => strip_tags($developer->getDeveloperName()),
            'categoryIds' => ArrayHelper::getColumn($plugin->getCategories(), 'id'),
            'keywords' => ($plugin->keywords ? array_map('trim', explode(',', $plugin->keywords)) : []),
            'version' => $plugin->latestVersion,
            'activeInstalls' => $plugin->activeInstalls,
            'packageName' => $plugin->packageName,
            'lastUpdate' => ($plugin->latestVersionTime ?? $plugin->dateUpdated)->format(\DateTime::ATOM),
        ];

        foreach ($plugin->getEditions() as $edition) {
            $data['editions'][] = [
                'id' => $edition->id,
                'name' => $edition->name,
                'handle' => $edition->handle,
                'price' => (float)$edition->price ?: null,
                'renewalPrice' => (float)$edition->renewalPrice ?: null,
                'features' => $edition->features ?? [],
            ];
        }

        if ($fullDetails) {
            // Screenshots
            $screenshotUrls = [];
            $thumbnailUrls = [];
            $screenshotIds = [];

            foreach ($plugin->getScreenshots() as $screenshot) {
                $screenshotUrls[] = $screenshot->getUrl() . '?' . $screenshot->dateModified->getTimestamp();
                $thumbnailUrls[] = $screenshot->getUrl([
                        'height' => 300,
                    ]) . '?' . $screenshot->dateModified->getTimestamp();
                $screenshotIds[] = $screenshot->getId();
            }

            $longDescription = Markdown::process($plugin->longDescription, 'gfm');
            $longDescription = HtmlPurifier::process($longDescription);

            $data['compatibility'] = 'Craft 3';
            $data['status'] = $plugin->status;
            $data['iconId'] = $plugin->iconId;
            $data['longDescription'] = $longDescription;
            $data['documentationUrl'] = $plugin->documentationUrl;
            $data['changelogUrl'] = $plugin->getPackage()->getVcs()->getChangelogUrl();
            $data['repository'] = $plugin->repository;
            $data['license'] = $plugin->license;
            $data['developerUrl'] = $developer->developerUrl;
            $data['screenshotUrls'] = $screenshotUrls;
            $data['thumbnailUrls'] = $thumbnailUrls;
            $data['screenshotIds'] = $screenshotIds;
        }

        return $data;
    }

    /**
     * Returns the authorized user, if any.
     *
     * @return User|UserBehavior|null
     * @throws BadRequestHttpException
     */
    protected function getAuthUser()
    {
        if ($user = Craft::$app->getUser()->getIdentity()) {
            return $user;
        }

        try {
            if (
                ($accessToken = OauthServer::getInstance()->getAccessTokens()->getAccessTokenFromRequest()) &&
                $accessToken->userId &&
                $user = User::findOne($accessToken->userId)
            ) {
                return $user;
            }
        } catch (ExpiredTokenException $e) {
            throw new BadRequestHttpException($e->getMessage());
        } catch (\InvalidArgumentException $e) {
        }

        list ($username, $password) = Craft::$app->getRequest()->getAuthCredentials();

        if (!$username) {
            return null;
        }

        if (!$password) {
            throw new BadRequestHttpException('Invalid Credentials');
        }

        /** @var User|UserBehavior|null $user */
        $user = Craft::$app->getUsers()->getUserByUsernameOrEmail($username);

        if (
            $user === null ||
            $user->apiToken === null ||
            $user->getStatus() !== User::STATUS_ACTIVE ||
            Craft::$app->getSecurity()->validatePassword($password, $user->apiToken) === false
        ) {
            throw new BadRequestHttpException('Invalid Credentials');
        }

        return $user;
    }

    /**
     * Returns the offset and limit that should be used for list requests.
     *
     * @param int $page
     * @param int $perPage
     * @return int[]
     */
    protected function page2offset(int $page, int $perPage): array
    {
        $page = max(1, $page);
        $perPage = min(max(1, $perPage), 100);
        $offset = ($page - 1) * $perPage;
        return [$offset, $perPage];
    }

    /**
     * Creates a new CMS license.
     *
     * @return CmsLicense
     * @throws BadRequestHttpException
     * @throws Exception
     */
    protected function createCmsLicense(): CmsLicense
    {
        $headers = Craft::$app->getRequest()->getHeaders();
        if (($email = $headers->get('X-Craft-User-Email')) === null) {
            throw new BadRequestHttpException('Missing X-Craft-User-Email Header');
        }
        if ((new EmailValidator())->validate($email, $error) === false) {
            throw new BadRequestHttpException($error);
        }

        $license = new CmsLicense([
            'expirable' => true,
            'expired' => false,
            'autoRenew' => false,
            'editionHandle' => CmsLicenseManager::EDITION_SOLO,
            'email' => $email,
            'domain' => $headers->get('X-Craft-Host'),
            'key' => KeyHelper::generateCmsKey(),
            'lastEdition' => $this->cmsEdition,
            'lastVersion' => $this->cmsVersion,
            'lastActivityOn' => new \DateTime('now', new \DateTimeZone('UTC')),
        ]);

        $manager = $this->module->getCmsLicenseManager();
        if (!$manager->saveLicense($license)) {
            throw new Exception('Could not create CMS license: ' . implode(', ', $license->getErrorSummary(true)));
        }

        $note = "created by {$license->email}";
        if ($license->domain !== null) {
            $note .= " for domain {$license->domain}";
        }
        $this->module->getCmsLicenseManager()->addHistory($license->id, $note);

        return $license;
    }
}<|MERGE_RESOLUTION|>--- conflicted
+++ resolved
@@ -281,16 +281,12 @@
 
                     if ($cmsLicense->expirable) {
                         $responseHeaders->set('X-Craft-License-Expired', (string)(int)$cmsLicense->expired);
-<<<<<<< HEAD
-                        $responseHeaders->set('X-Craft-License-Expires-On', $cmsLicense->getExpiryDate()->format(\DateTime::ATOM));
-=======
 
                         $expiryDate = $cmsLicense->getExpiryDate();
 
                         if ($expiryDate) {
                             $responseHeaders->set('X-Craft-License-Expires-On', $expiryDate->format(\DateTime::ATOM));
                         }
->>>>>>> 4aac741c
                     }
 
                     // update the license
