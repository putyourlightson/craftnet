--- conflicted
+++ resolved
@@ -194,11 +194,7 @@
             return new $config['oauthClass']([
                 'clientId' => isset($_SERVER[$config['clientIdKey']]) ? $_SERVER[$config['clientIdKey']] : getenv($config['clientIdKey']),
                 'clientSecret' => isset($_SERVER[$config['clientSecretKey']]) ? $_SERVER[$config['clientSecretKey']] : getenv($config['clientSecretKey']),
-<<<<<<< HEAD
                 'redirectUri' => $craftIdConfig['craftIdUrl'].'/apps/callback'
-=======
-                'redirectUri' => 'https://id.craftcms.com/apps/callback'
->>>>>>> 4e003044
             ]);
         }
     }
