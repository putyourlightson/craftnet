--- conflicted
+++ resolved
@@ -63,16 +63,16 @@
         },
         {
             "name": "aws/aws-sdk-php",
-            "version": "3.52.25",
+            "version": "3.52.26",
             "source": {
                 "type": "git",
                 "url": "https://github.com/aws/aws-sdk-php.git",
-                "reference": "c1ce16adeeb9a47270f6ba8fb7aef5e1d62fa7d0"
-            },
-            "dist": {
-                "type": "zip",
-                "url": "https://api.github.com/repos/aws/aws-sdk-php/zipball/c1ce16adeeb9a47270f6ba8fb7aef5e1d62fa7d0",
-                "reference": "c1ce16adeeb9a47270f6ba8fb7aef5e1d62fa7d0",
+                "reference": "3aefee935e611e1ce959f0288cd160dc81d233a0"
+            },
+            "dist": {
+                "type": "zip",
+                "url": "https://api.github.com/repos/aws/aws-sdk-php/zipball/3aefee935e611e1ce959f0288cd160dc81d233a0",
+                "reference": "3aefee935e611e1ce959f0288cd160dc81d233a0",
                 "shasum": ""
             },
             "require": {
@@ -139,7 +139,7 @@
                 "s3",
                 "sdk"
             ],
-            "time": "2018-03-13T19:14:00+00:00"
+            "time": "2018-03-14T20:20:20+00:00"
         },
         {
             "name": "cebe/markdown",
@@ -562,29 +562,16 @@
         },
         {
             "name": "craftcms/cms",
-<<<<<<< HEAD
             "version": "dev-develop",
             "source": {
                 "type": "git",
                 "url": "https://github.com/craftcms/cms.git",
-                "reference": "8a1a7477c901860e9b3ae09e77bc9a5ce9ca03fc"
-            },
-            "dist": {
-                "type": "zip",
-                "url": "https://api.github.com/repos/craftcms/cms/zipball/8a1a7477c901860e9b3ae09e77bc9a5ce9ca03fc",
-                "reference": "8a1a7477c901860e9b3ae09e77bc9a5ce9ca03fc",
-=======
-            "version": "3.0.0-RC15",
-            "source": {
-                "type": "git",
-                "url": "https://github.com/craftcms/cms.git",
-                "reference": "2c92030aa91e5ed655dd7896f7739737d8b8ea29"
-            },
-            "dist": {
-                "type": "zip",
-                "url": "https://api.github.com/repos/craftcms/cms/zipball/2c92030aa91e5ed655dd7896f7739737d8b8ea29",
-                "reference": "2c92030aa91e5ed655dd7896f7739737d8b8ea29",
->>>>>>> b837a2f5
+                "reference": "21d2d5b19fbeb076df3a4aaf64cc12455f648578"
+            },
+            "dist": {
+                "type": "zip",
+                "url": "https://api.github.com/repos/craftcms/cms/zipball/21d2d5b19fbeb076df3a4aaf64cc12455f648578",
+                "reference": "21d2d5b19fbeb076df3a4aaf64cc12455f648578",
                 "shasum": ""
             },
             "require": {
@@ -653,8 +640,7 @@
                 "craftcms",
                 "yii2"
             ],
-            "time": "2018-03-13T20:20:40+00:00"
-<<<<<<< HEAD
+            "time": "2018-03-14T13:03:41+00:00"
         },
         {
             "name": "craftcms/commerce",
@@ -662,12 +648,12 @@
             "source": {
                 "type": "git",
                 "url": "https://github.com/craftcms/commerce.git",
-                "reference": "7cec71ae26cd5c99974eb29f5e773b3d5ef5c653"
-            },
-            "dist": {
-                "type": "zip",
-                "url": "https://api.github.com/repos/craftcms/commerce/zipball/7cec71ae26cd5c99974eb29f5e773b3d5ef5c653",
-                "reference": "7cec71ae26cd5c99974eb29f5e773b3d5ef5c653",
+                "reference": "0401dfb982115debf71937e820ac61f911c5f39b"
+            },
+            "dist": {
+                "type": "zip",
+                "url": "https://api.github.com/repos/craftcms/commerce/zipball/0401dfb982115debf71937e820ac61f911c5f39b",
+                "reference": "0401dfb982115debf71937e820ac61f911c5f39b",
                 "shasum": ""
             },
             "require": {
@@ -708,7 +694,7 @@
                 "docs": "https://github.com/craftcms/docs",
                 "rss": "https://github.com/craftcms/commerce/releases.atom"
             },
-            "time": "2018-03-13T20:57:15+00:00"
+            "time": "2018-03-14T19:47:06+00:00"
         },
         {
             "name": "craftcms/commerce-stripe",
@@ -716,12 +702,12 @@
             "source": {
                 "type": "git",
                 "url": "https://github.com/craftcms/commerce-stripe.git",
-                "reference": "37fcb67836125183507aa6a3deeb6dc0f618a4ba"
-            },
-            "dist": {
-                "type": "zip",
-                "url": "https://api.github.com/repos/craftcms/commerce-stripe/zipball/37fcb67836125183507aa6a3deeb6dc0f618a4ba",
-                "reference": "37fcb67836125183507aa6a3deeb6dc0f618a4ba",
+                "reference": "d2da8fc287368463e21aacba61e2c2ed0bca963f"
+            },
+            "dist": {
+                "type": "zip",
+                "url": "https://api.github.com/repos/craftcms/commerce-stripe/zipball/d2da8fc287368463e21aacba61e2c2ed0bca963f",
+                "reference": "d2da8fc287368463e21aacba61e2c2ed0bca963f",
                 "shasum": ""
             },
             "require": {
@@ -763,9 +749,7 @@
                 "docs": "https://github.com/craftcms/commerce-stripe",
                 "rss": "https://github.com/craftcms/commerce-stripe/commits/master.atom"
             },
-            "time": "2018-03-13T21:39:49+00:00"
-=======
->>>>>>> b837a2f5
+            "time": "2018-03-14T16:02:21+00:00"
         },
         {
             "name": "craftcms/oauth2-craftid",
@@ -3689,7 +3673,6 @@
             ],
             "description": "Prevents installation of composer packages with known security vulnerabilities: no API, simply require it",
             "time": "2018-03-07T15:45:44+00:00"
-<<<<<<< HEAD
         },
         {
             "name": "sabberworm/php-css-parser",
@@ -3734,8 +3717,6 @@
                 "stylesheet"
             ],
             "time": "2016-07-19T19:14:21+00:00"
-=======
->>>>>>> b837a2f5
         },
         {
             "name": "seld/cli-prompt",
