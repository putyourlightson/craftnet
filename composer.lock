--- conflicted
+++ resolved
@@ -63,18 +63,6 @@
         },
         {
             "name": "aws/aws-sdk-php",
-<<<<<<< HEAD
-            "version": "3.52.18",
-            "source": {
-                "type": "git",
-                "url": "https://github.com/aws/aws-sdk-php.git",
-                "reference": "becba2be9cfb22d6394c4d7e4d8cb70807c8a6b3"
-            },
-            "dist": {
-                "type": "zip",
-                "url": "https://api.github.com/repos/aws/aws-sdk-php/zipball/becba2be9cfb22d6394c4d7e4d8cb70807c8a6b3",
-                "reference": "becba2be9cfb22d6394c4d7e4d8cb70807c8a6b3",
-=======
             "version": "3.52.20",
             "source": {
                 "type": "git",
@@ -85,7 +73,6 @@
                 "type": "zip",
                 "url": "https://api.github.com/repos/aws/aws-sdk-php/zipball/299ac47ff5171d6a25f788dc333c0a3c8db40f69",
                 "reference": "299ac47ff5171d6a25f788dc333c0a3c8db40f69",
->>>>>>> 50aad063
                 "shasum": ""
             },
             "require": {
@@ -152,11 +139,7 @@
                 "s3",
                 "sdk"
             ],
-<<<<<<< HEAD
-            "time": "2018-02-27T21:06:51+00:00"
-=======
             "time": "2018-03-01T20:18:42+00:00"
->>>>>>> 50aad063
         },
         {
             "name": "cebe/markdown",
@@ -665,7 +648,7 @@
             "dist": {
                 "type": "path",
                 "url": "../craft3-commerce",
-                "reference": "ada62f73650835bf76f40fb6c4b5baa9d656ad37",
+                "reference": "c5d3416a92325dddd1acfd78d25050c9e6bf4a64",
                 "shasum": null
             },
             "require": {
@@ -713,7 +696,7 @@
             "dist": {
                 "type": "path",
                 "url": "../craft3-commerce-stripe",
-                "reference": "c5688c2a208346c03d8c8a1f5d3124e44e6aeed6",
+                "reference": "0626cd0cdb4f783f811d2be6e618ecb37e05eb96",
                 "shasum": null
             },
             "require": {
@@ -3381,16 +3364,16 @@
         },
         {
             "name": "psr/simple-cache",
-            "version": "1.0.0",
+            "version": "1.0.1",
             "source": {
                 "type": "git",
                 "url": "https://github.com/php-fig/simple-cache.git",
-                "reference": "753fa598e8f3b9966c886fe13f370baa45ef0e24"
-            },
-            "dist": {
-                "type": "zip",
-                "url": "https://api.github.com/repos/php-fig/simple-cache/zipball/753fa598e8f3b9966c886fe13f370baa45ef0e24",
-                "reference": "753fa598e8f3b9966c886fe13f370baa45ef0e24",
+                "reference": "408d5eafb83c57f6365a3ca330ff23aa4a5fa39b"
+            },
+            "dist": {
+                "type": "zip",
+                "url": "https://api.github.com/repos/php-fig/simple-cache/zipball/408d5eafb83c57f6365a3ca330ff23aa4a5fa39b",
+                "reference": "408d5eafb83c57f6365a3ca330ff23aa4a5fa39b",
                 "shasum": ""
             },
             "require": {
@@ -3425,7 +3408,7 @@
                 "psr-16",
                 "simple-cache"
             ],
-            "time": "2017-01-02T13:31:39+00:00"
+            "time": "2017-10-23T01:57:42+00:00"
         },
         {
             "name": "roave/security-advisories",
@@ -3433,21 +3416,12 @@
             "source": {
                 "type": "git",
                 "url": "https://github.com/Roave/SecurityAdvisories.git",
-<<<<<<< HEAD
-                "reference": "8df7344c55a84691ec559db5c9e6f8a2c7086443"
-            },
-            "dist": {
-                "type": "zip",
-                "url": "https://api.github.com/repos/Roave/SecurityAdvisories/zipball/8df7344c55a84691ec559db5c9e6f8a2c7086443",
-                "reference": "8df7344c55a84691ec559db5c9e6f8a2c7086443",
-=======
                 "reference": "efecacb8182814c1476c7b38c1053ef78823e127"
             },
             "dist": {
                 "type": "zip",
                 "url": "https://api.github.com/repos/Roave/SecurityAdvisories/zipball/efecacb8182814c1476c7b38c1053ef78823e127",
                 "reference": "efecacb8182814c1476c7b38c1053ef78823e127",
->>>>>>> 50aad063
                 "shasum": ""
             },
             "conflict": {
@@ -3477,15 +3451,9 @@
                 "doctrine/mongodb-odm-bundle": ">=2,<3.0.1",
                 "doctrine/orm": ">=2,<2.4.8|>=2.5,<2.5.1",
                 "dompdf/dompdf": ">=0.6,<0.6.2",
-<<<<<<< HEAD
-                "drupal/core": ">=8,<8.3.7",
-                "drupal/drupal": ">=8,<8.3.7",
-                "erusev/parsedown": "<=1.6.4",
-=======
                 "drupal/core": ">=8,<8.4.5",
                 "drupal/drupal": ">=8,<8.4.5",
                 "erusev/parsedown": "<1.7",
->>>>>>> 50aad063
                 "ezsystems/ezpublish-legacy": ">=5.3,<5.3.12.3|>=5.4,<5.4.11.3|>=2017.8,<2017.8.1.1|>=2017.12,<2017.12.2.1",
                 "firebase/php-jwt": "<2",
                 "friendsofsymfony/rest-bundle": ">=1.2,<1.2.2",
@@ -3507,11 +3475,7 @@
                 "oro/crm": ">=1.7,<1.7.4",
                 "oro/platform": ">=1.7,<1.7.4",
                 "padraic/humbug_get_contents": "<1.1.2",
-<<<<<<< HEAD
-                "pagarme/pagarme-php": ">=0,<9.9.99",
-=======
                 "pagarme/pagarme-php": ">=0,<3",
->>>>>>> 50aad063
                 "paragonie/random_compat": "<2",
                 "phpmailer/phpmailer": ">=5,<5.2.24",
                 "phpunit/phpunit": ">=4.8.19,<4.8.28|>=5.0.10,<5.6.3",
@@ -3600,8 +3564,7 @@
                 }
             ],
             "description": "Prevents installation of composer packages with known security vulnerabilities: no API, simply require it",
-<<<<<<< HEAD
-            "time": "2018-02-27T21:53:45+00:00"
+            "time": "2018-03-06T15:15:10+00:00"
         },
         {
             "name": "sabberworm/php-css-parser",
@@ -3646,9 +3609,6 @@
                 "stylesheet"
             ],
             "time": "2016-07-19T19:14:21+00:00"
-=======
-            "time": "2018-03-06T15:15:10+00:00"
->>>>>>> 50aad063
         },
         {
             "name": "seld/cli-prompt",
@@ -3848,16 +3808,16 @@
         },
         {
             "name": "stripe/stripe-php",
-            "version": "v6.3.2",
+            "version": "v6.4.1",
             "source": {
                 "type": "git",
                 "url": "https://github.com/stripe/stripe-php.git",
-                "reference": "267935b640ac6957520ee2cb9bf8b1780e5eb0c7"
-            },
-            "dist": {
-                "type": "zip",
-                "url": "https://api.github.com/repos/stripe/stripe-php/zipball/267935b640ac6957520ee2cb9bf8b1780e5eb0c7",
-                "reference": "267935b640ac6957520ee2cb9bf8b1780e5eb0c7",
+                "reference": "e3b39607a2eb0f5c7010bb3f81dc1ff5eed218e0"
+            },
+            "dist": {
+                "type": "zip",
+                "url": "https://api.github.com/repos/stripe/stripe-php/zipball/e3b39607a2eb0f5c7010bb3f81dc1ff5eed218e0",
+                "reference": "e3b39607a2eb0f5c7010bb3f81dc1ff5eed218e0",
                 "shasum": ""
             },
             "require": {
@@ -3899,7 +3859,7 @@
                 "payment processing",
                 "stripe"
             ],
-            "time": "2018-02-28T01:28:36+00:00"
+            "time": "2018-03-02T13:36:28+00:00"
         },
         {
             "name": "swiftmailer/swiftmailer",
