--- conflicted
+++ resolved
@@ -4,11 +4,7 @@
         "Read more about it at https://getcomposer.org/doc/01-basic-usage.md#composer-lock-the-lock-file",
         "This file is @generated automatically"
     ],
-<<<<<<< HEAD
-    "content-hash": "9da09952bdc993b420977f1d6587bdf4",
-=======
-    "content-hash": "5e29e03db1207691f47573e8a45956c2",
->>>>>>> 8602394c
+    "content-hash": "5cfcb15c3171dd610257431619f412a2",
     "packages": [
         {
             "name": "adam-paterson/oauth2-stripe",
@@ -67,29 +63,16 @@
         },
         {
             "name": "aws/aws-sdk-php",
-<<<<<<< HEAD
-            "version": "3.70.3",
+            "version": "3.80.1",
             "source": {
                 "type": "git",
                 "url": "https://github.com/aws/aws-sdk-php.git",
-                "reference": "8278052a097a4ebe2b798fab7e2e3c907bc01a47"
-            },
-            "dist": {
-                "type": "zip",
-                "url": "https://api.github.com/repos/aws/aws-sdk-php/zipball/8278052a097a4ebe2b798fab7e2e3c907bc01a47",
-                "reference": "8278052a097a4ebe2b798fab7e2e3c907bc01a47",
-=======
-            "version": "3.71.5",
-            "source": {
-                "type": "git",
-                "url": "https://github.com/aws/aws-sdk-php.git",
-                "reference": "ce91558fe7ab0368792c088a573fecf328319deb"
-            },
-            "dist": {
-                "type": "zip",
-                "url": "https://api.github.com/repos/aws/aws-sdk-php/zipball/ce91558fe7ab0368792c088a573fecf328319deb",
-                "reference": "ce91558fe7ab0368792c088a573fecf328319deb",
->>>>>>> 8602394c
+                "reference": "16819253927a18f96c9bbd85cb1b47419e5bc371"
+            },
+            "dist": {
+                "type": "zip",
+                "url": "https://api.github.com/repos/aws/aws-sdk-php/zipball/16819253927a18f96c9bbd85cb1b47419e5bc371",
+                "reference": "16819253927a18f96c9bbd85cb1b47419e5bc371",
                 "shasum": ""
             },
             "require": {
@@ -159,11 +142,7 @@
                 "s3",
                 "sdk"
             ],
-<<<<<<< HEAD
-            "time": "2018-11-02T20:04:36+00:00"
-=======
-            "time": "2018-11-13T21:55:30+00:00"
->>>>>>> 8602394c
+            "time": "2018-11-30T00:01:18+00:00"
         },
         {
             "name": "cebe/markdown",
@@ -1612,32 +1591,33 @@
         },
         {
             "name": "guzzlehttp/psr7",
-            "version": "1.4.2",
+            "version": "1.5.0",
             "source": {
                 "type": "git",
                 "url": "https://github.com/guzzle/psr7.git",
-                "reference": "f5b8a8512e2b58b0071a7280e39f14f72e05d87c"
-            },
-            "dist": {
-                "type": "zip",
-                "url": "https://api.github.com/repos/guzzle/psr7/zipball/f5b8a8512e2b58b0071a7280e39f14f72e05d87c",
-                "reference": "f5b8a8512e2b58b0071a7280e39f14f72e05d87c",
+                "reference": "53662d6688033a5eccde987bdd5a4a98ebe2d952"
+            },
+            "dist": {
+                "type": "zip",
+                "url": "https://api.github.com/repos/guzzle/psr7/zipball/53662d6688033a5eccde987bdd5a4a98ebe2d952",
+                "reference": "53662d6688033a5eccde987bdd5a4a98ebe2d952",
                 "shasum": ""
             },
             "require": {
                 "php": ">=5.4.0",
-                "psr/http-message": "~1.0"
+                "psr/http-message": "~1.0",
+                "ralouphie/getallheaders": "^2.0.5"
             },
             "provide": {
                 "psr/http-message-implementation": "1.0"
             },
             "require-dev": {
-                "phpunit/phpunit": "~4.0"
-            },
-            "type": "library",
-            "extra": {
-                "branch-alias": {
-                    "dev-master": "1.4-dev"
+                "phpunit/phpunit": "~4.8.36 || ^5.7.27 || ^6.5.8"
+            },
+            "type": "library",
+            "extra": {
+                "branch-alias": {
+                    "dev-master": "1.5-dev"
                 }
             },
             "autoload": {
@@ -1667,13 +1647,14 @@
             "keywords": [
                 "http",
                 "message",
+                "psr-7",
                 "request",
                 "response",
                 "stream",
                 "uri",
                 "url"
             ],
-            "time": "2017-03-20T17:10:46+00:00"
+            "time": "2018-12-03T05:07:51+00:00"
         },
         {
             "name": "justinrainbow/json-schema",
@@ -2013,16 +1994,16 @@
         },
         {
             "name": "league/event",
-            "version": "2.1.2",
+            "version": "2.2.0",
             "source": {
                 "type": "git",
                 "url": "https://github.com/thephpleague/event.git",
-                "reference": "e4bfc88dbcb60c8d8a2939a71f9813e141bbe4cd"
-            },
-            "dist": {
-                "type": "zip",
-                "url": "https://api.github.com/repos/thephpleague/event/zipball/e4bfc88dbcb60c8d8a2939a71f9813e141bbe4cd",
-                "reference": "e4bfc88dbcb60c8d8a2939a71f9813e141bbe4cd",
+                "reference": "d2cc124cf9a3fab2bb4ff963307f60361ce4d119"
+            },
+            "dist": {
+                "type": "zip",
+                "url": "https://api.github.com/repos/thephpleague/event/zipball/d2cc124cf9a3fab2bb4ff963307f60361ce4d119",
+                "reference": "d2cc124cf9a3fab2bb4ff963307f60361ce4d119",
                 "shasum": ""
             },
             "require": {
@@ -2030,7 +2011,7 @@
             },
             "require-dev": {
                 "henrikbjorn/phpspec-code-coverage": "~1.0.1",
-                "phpspec/phpspec": "~2.0.0"
+                "phpspec/phpspec": "^2.2"
             },
             "type": "library",
             "extra": {
@@ -2059,20 +2040,20 @@
                 "event",
                 "listener"
             ],
-            "time": "2015-05-21T12:24:47+00:00"
+            "time": "2018-11-26T11:52:41+00:00"
         },
         {
             "name": "league/flysystem",
-            "version": "1.0.48",
+            "version": "1.0.49",
             "source": {
                 "type": "git",
                 "url": "https://github.com/thephpleague/flysystem.git",
-                "reference": "a6ded5b2f6055e2db97b4b859fdfca2b952b78aa"
-            },
-            "dist": {
-                "type": "zip",
-                "url": "https://api.github.com/repos/thephpleague/flysystem/zipball/a6ded5b2f6055e2db97b4b859fdfca2b952b78aa",
-                "reference": "a6ded5b2f6055e2db97b4b859fdfca2b952b78aa",
+                "reference": "a63cc83d8a931b271be45148fa39ba7156782ffd"
+            },
+            "dist": {
+                "type": "zip",
+                "url": "https://api.github.com/repos/thephpleague/flysystem/zipball/a63cc83d8a931b271be45148fa39ba7156782ffd",
+                "reference": "a63cc83d8a931b271be45148fa39ba7156782ffd",
                 "shasum": ""
             },
             "require": {
@@ -2143,7 +2124,7 @@
                 "sftp",
                 "storage"
             ],
-            "time": "2018-10-15T13:53:10+00:00"
+            "time": "2018-11-23T23:41:29+00:00"
         },
         {
             "name": "league/flysystem-aws-s3-v3",
@@ -2194,21 +2175,21 @@
         },
         {
             "name": "league/oauth2-client",
-            "version": "2.3.0",
+            "version": "2.4.1",
             "source": {
                 "type": "git",
                 "url": "https://github.com/thephpleague/oauth2-client.git",
-                "reference": "aa2e3df188f0bfd87f7880cc880e906e99923580"
-            },
-            "dist": {
-                "type": "zip",
-                "url": "https://api.github.com/repos/thephpleague/oauth2-client/zipball/aa2e3df188f0bfd87f7880cc880e906e99923580",
-                "reference": "aa2e3df188f0bfd87f7880cc880e906e99923580",
+                "reference": "cc114abc622a53af969e8664722e84ca36257530"
+            },
+            "dist": {
+                "type": "zip",
+                "url": "https://api.github.com/repos/thephpleague/oauth2-client/zipball/cc114abc622a53af969e8664722e84ca36257530",
+                "reference": "cc114abc622a53af969e8664722e84ca36257530",
                 "shasum": ""
             },
             "require": {
                 "guzzlehttp/guzzle": "^6.0",
-                "paragonie/random_compat": "^1|^2",
+                "paragonie/random_compat": "^1|^2|^9.99",
                 "php": "^5.6|^7.0"
             },
             "require-dev": {
@@ -2257,7 +2238,7 @@
                 "oauth2",
                 "single sign on"
             ],
-            "time": "2018-01-13T05:27:58+00:00"
+            "time": "2018-11-22T18:33:57+00:00"
         },
         {
             "name": "league/oauth2-github",
@@ -3344,16 +3325,16 @@
         },
         {
             "name": "phpoffice/phpspreadsheet",
-            "version": "1.5.0",
+            "version": "1.5.2",
             "source": {
                 "type": "git",
                 "url": "https://github.com/PHPOffice/PhpSpreadsheet.git",
-                "reference": "2dfd06c59825914a1a325f2a2ed13634b9d8c411"
-            },
-            "dist": {
-                "type": "zip",
-                "url": "https://api.github.com/repos/PHPOffice/PhpSpreadsheet/zipball/2dfd06c59825914a1a325f2a2ed13634b9d8c411",
-                "reference": "2dfd06c59825914a1a325f2a2ed13634b9d8c411",
+                "reference": "cd60531c44f580fbdfbd55dfb935af791f09be5d"
+            },
+            "dist": {
+                "type": "zip",
+                "url": "https://api.github.com/repos/PHPOffice/PhpSpreadsheet/zipball/cd60531c44f580fbdfbd55dfb935af791f09be5d",
+                "reference": "cd60531c44f580fbdfbd55dfb935af791f09be5d",
                 "shasum": ""
             },
             "require": {
@@ -3378,6 +3359,7 @@
                 "friendsofphp/php-cs-fixer": "@stable",
                 "jpgraph/jpgraph": "^4.0",
                 "mpdf/mpdf": "^7.0.0",
+                "phpcompatibility/php-compatibility": "^8.0",
                 "phpunit/phpunit": "^5.7",
                 "squizlabs/php_codesniffer": "^3.3",
                 "tecnickcom/tcpdf": "^6.2"
@@ -3400,19 +3382,22 @@
             ],
             "authors": [
                 {
+                    "name": "Erik Tilt"
+                },
+                {
+                    "name": "Adrien Crivelli"
+                },
+                {
                     "name": "Maarten Balliauw",
-                    "homepage": "http://blog.maartenballiauw.be"
-                },
-                {
-                    "name": "Erik Tilt"
+                    "homepage": "https://blog.maartenballiauw.be"
+                },
+                {
+                    "name": "Mark Baker",
+                    "homepage": "https://markbakeruk.net"
                 },
                 {
                     "name": "Franck Lefevre",
-                    "homepage": "http://rootslabs.net"
-                },
-                {
-                    "name": "Mark Baker",
-                    "homepage": "http://markbakeruk.net"
+                    "homepage": "https://rootslabs.net"
                 }
             ],
             "description": "PHPSpreadsheet - Read, Create and Write Spreadsheet documents in PHP - Spreadsheet engine",
@@ -3427,7 +3412,7 @@
                 "xls",
                 "xlsx"
             ],
-            "time": "2018-10-21T10:04:54+00:00"
+            "time": "2018-11-25T17:40:15+00:00"
         },
         {
             "name": "pixelandtonic/imagine",
@@ -3585,16 +3570,16 @@
         },
         {
             "name": "psr/log",
-            "version": "1.0.2",
+            "version": "1.1.0",
             "source": {
                 "type": "git",
                 "url": "https://github.com/php-fig/log.git",
-                "reference": "4ebe3a8bf773a19edfe0a84b6585ba3d401b724d"
-            },
-            "dist": {
-                "type": "zip",
-                "url": "https://api.github.com/repos/php-fig/log/zipball/4ebe3a8bf773a19edfe0a84b6585ba3d401b724d",
-                "reference": "4ebe3a8bf773a19edfe0a84b6585ba3d401b724d",
+                "reference": "6c001f1daafa3a3ac1d8ff69ee4db8e799a654dd"
+            },
+            "dist": {
+                "type": "zip",
+                "url": "https://api.github.com/repos/php-fig/log/zipball/6c001f1daafa3a3ac1d8ff69ee4db8e799a654dd",
+                "reference": "6c001f1daafa3a3ac1d8ff69ee4db8e799a654dd",
                 "shasum": ""
             },
             "require": {
@@ -3628,7 +3613,7 @@
                 "psr",
                 "psr-3"
             ],
-            "time": "2016-10-10T12:19:37+00:00"
+            "time": "2018-11-20T15:27:04+00:00"
         },
         {
             "name": "psr/simple-cache",
@@ -3679,17 +3664,57 @@
             "time": "2017-10-23T01:57:42+00:00"
         },
         {
+            "name": "ralouphie/getallheaders",
+            "version": "2.0.5",
+            "source": {
+                "type": "git",
+                "url": "https://github.com/ralouphie/getallheaders.git",
+                "reference": "5601c8a83fbba7ef674a7369456d12f1e0d0eafa"
+            },
+            "dist": {
+                "type": "zip",
+                "url": "https://api.github.com/repos/ralouphie/getallheaders/zipball/5601c8a83fbba7ef674a7369456d12f1e0d0eafa",
+                "reference": "5601c8a83fbba7ef674a7369456d12f1e0d0eafa",
+                "shasum": ""
+            },
+            "require": {
+                "php": ">=5.3"
+            },
+            "require-dev": {
+                "phpunit/phpunit": "~3.7.0",
+                "satooshi/php-coveralls": ">=1.0"
+            },
+            "type": "library",
+            "autoload": {
+                "files": [
+                    "src/getallheaders.php"
+                ]
+            },
+            "notification-url": "https://packagist.org/downloads/",
+            "license": [
+                "MIT"
+            ],
+            "authors": [
+                {
+                    "name": "Ralph Khattar",
+                    "email": "ralph.khattar@gmail.com"
+                }
+            ],
+            "description": "A polyfill for getallheaders.",
+            "time": "2016-02-11T07:05:27+00:00"
+        },
+        {
             "name": "roave/security-advisories",
             "version": "dev-master",
             "source": {
                 "type": "git",
                 "url": "https://github.com/Roave/SecurityAdvisories.git",
-                "reference": "74a42b8d8d9f9cd672be58e7d1c65094da4ae971"
-            },
-            "dist": {
-                "type": "zip",
-                "url": "https://api.github.com/repos/Roave/SecurityAdvisories/zipball/74a42b8d8d9f9cd672be58e7d1c65094da4ae971",
-                "reference": "74a42b8d8d9f9cd672be58e7d1c65094da4ae971",
+                "reference": "6acf968142215f1614f5909aa006b2bf1ec45cb1"
+            },
+            "dist": {
+                "type": "zip",
+                "url": "https://api.github.com/repos/Roave/SecurityAdvisories/zipball/6acf968142215f1614f5909aa006b2bf1ec45cb1",
+                "reference": "6acf968142215f1614f5909aa006b2bf1ec45cb1",
                 "shasum": ""
             },
             "conflict": {
@@ -3726,7 +3751,10 @@
                 "drupal/core": ">=7,<7.60|>=8,<8.5.8|>=8.6,<8.6.2",
                 "drupal/drupal": ">=7,<7.60|>=8,<8.5.8|>=8.6,<8.6.2",
                 "erusev/parsedown": "<1.7",
-                "ezsystems/ezpublish-legacy": ">=5.3,<5.3.12.5|>=5.4,<5.4.12.2|>=2017.8,<2017.8.1.1|>=2017.12,<2017.12.4.2|>=2018.6,<2018.6.1.3|>=2018.9,<2018.9.1.2",
+                "ezsystems/ezplatform": "<1.7.8.1|>=1.8,<1.13.4.1|>=2,<2.2.3.1|>=2.3,<2.3.2.1",
+                "ezsystems/ezpublish-kernel": ">=5.3,<5.3.12.1|>=5.4,<5.4.13.1|>=6,<6.7.9.1|>=6.8,<6.13.5.1|>=7,<7.2.4.1|>=7.3,<7.3.2.1",
+                "ezsystems/ezpublish-legacy": ">=5.3,<5.3.12.6|>=5.4,<5.4.12.3|>=2011,<2017.12.4.3|>=2018.6,<2018.6.1.4|>=2018.9,<2018.9.1.3",
+                "ezsystems/repository-forms": ">=2.3,<2.3.2.1",
                 "ezyang/htmlpurifier": "<4.1.1",
                 "firebase/php-jwt": "<2",
                 "fooman/tcpdf": "<6.2.22",
@@ -3763,7 +3791,9 @@
                 "pagarme/pagarme-php": ">=0,<3",
                 "paragonie/random_compat": "<2",
                 "paypal/merchant-sdk-php": "<3.12",
-                "phpmailer/phpmailer": ">=5,<5.2.24",
+                "phpmailer/phpmailer": ">=5,<5.2.27|>=6,<6.0.6",
+                "phpoffice/phpexcel": "<=1.8.1",
+                "phpoffice/phpspreadsheet": "<=1.5",
                 "phpunit/phpunit": ">=4.8.19,<4.8.28|>=5.0.10,<5.6.3",
                 "phpwhois/phpwhois": "<=4.2.5",
                 "phpxmlrpc/extras": "<0.6.1",
@@ -3815,7 +3845,7 @@
                 "symfony/yaml": ">=2,<2.0.22|>=2.1,<2.1.7",
                 "tecnickcom/tcpdf": "<6.2.22",
                 "thelia/backoffice-default-template": ">=2.1,<2.1.2",
-                "thelia/thelia": ">=2.1.0-beta1,<2.1.3|>=2.1,<2.1.2",
+                "thelia/thelia": ">=2.1,<2.1.2|>=2.1.0-beta1,<2.1.3",
                 "theonedemon/phpwhois": "<=4.2.5",
                 "titon/framework": ">=0,<9.9.99",
                 "truckersmp/phpwhois": "<=4.3.1",
@@ -3872,7 +3902,7 @@
                 }
             ],
             "description": "Prevents installation of composer packages with known security vulnerabilities: no API, simply require it",
-            "time": "2018-11-01T18:39:28+00:00"
+            "time": "2018-11-27T12:50:30+00:00"
         },
         {
             "name": "sabberworm/php-css-parser",
@@ -4162,16 +4192,16 @@
         },
         {
             "name": "stripe/stripe-php",
-            "version": "v6.21.1",
+            "version": "v6.24.0",
             "source": {
                 "type": "git",
                 "url": "https://github.com/stripe/stripe-php.git",
-                "reference": "c9f1c61bcf91f47cc85b4cb94dcf8113eeb5a891"
-            },
-            "dist": {
-                "type": "zip",
-                "url": "https://api.github.com/repos/stripe/stripe-php/zipball/c9f1c61bcf91f47cc85b4cb94dcf8113eeb5a891",
-                "reference": "c9f1c61bcf91f47cc85b4cb94dcf8113eeb5a891",
+                "reference": "e608b6538b45d233db66838c389c6548c1152a27"
+            },
+            "dist": {
+                "type": "zip",
+                "url": "https://api.github.com/repos/stripe/stripe-php/zipball/e608b6538b45d233db66838c389c6548c1152a27",
+                "reference": "e608b6538b45d233db66838c389c6548c1152a27",
                 "shasum": ""
             },
             "require": {
@@ -4213,7 +4243,7 @@
                 "payment processing",
                 "stripe"
             ],
-            "time": "2018-11-12T22:23:04+00:00"
+            "time": "2018-11-28T16:32:29+00:00"
         },
         {
             "name": "swiftmailer/swiftmailer",
@@ -4276,20 +4306,21 @@
         },
         {
             "name": "symfony/console",
-            "version": "v4.1.7",
+            "version": "v4.2.0",
             "source": {
                 "type": "git",
                 "url": "https://github.com/symfony/console.git",
-                "reference": "432122af37d8cd52fba1b294b11976e0d20df595"
-            },
-            "dist": {
-                "type": "zip",
-                "url": "https://api.github.com/repos/symfony/console/zipball/432122af37d8cd52fba1b294b11976e0d20df595",
-                "reference": "432122af37d8cd52fba1b294b11976e0d20df595",
+                "reference": "4dff24e5d01e713818805c1862d2e3f901ee7dd0"
+            },
+            "dist": {
+                "type": "zip",
+                "url": "https://api.github.com/repos/symfony/console/zipball/4dff24e5d01e713818805c1862d2e3f901ee7dd0",
+                "reference": "4dff24e5d01e713818805c1862d2e3f901ee7dd0",
                 "shasum": ""
             },
             "require": {
                 "php": "^7.1.3",
+                "symfony/contracts": "^1.0",
                 "symfony/polyfill-mbstring": "~1.0"
             },
             "conflict": {
@@ -4313,7 +4344,7 @@
             "type": "library",
             "extra": {
                 "branch-alias": {
-                    "dev-master": "4.1-dev"
+                    "dev-master": "4.2-dev"
                 }
             },
             "autoload": {
@@ -4340,20 +4371,88 @@
             ],
             "description": "Symfony Console Component",
             "homepage": "https://symfony.com",
-            "time": "2018-10-31T09:30:44+00:00"
+            "time": "2018-11-27T07:40:44+00:00"
+        },
+        {
+            "name": "symfony/contracts",
+            "version": "v1.0.1",
+            "source": {
+                "type": "git",
+                "url": "https://github.com/symfony/contracts.git",
+                "reference": "3edf0ab943d1985a356721952cba36ff31bd6e5f"
+            },
+            "dist": {
+                "type": "zip",
+                "url": "https://api.github.com/repos/symfony/contracts/zipball/3edf0ab943d1985a356721952cba36ff31bd6e5f",
+                "reference": "3edf0ab943d1985a356721952cba36ff31bd6e5f",
+                "shasum": ""
+            },
+            "require": {
+                "php": "^7.1.3"
+            },
+            "require-dev": {
+                "psr/cache": "^1.0",
+                "psr/container": "^1.0"
+            },
+            "suggest": {
+                "psr/cache": "When using the Cache contracts",
+                "psr/container": "When using the Service contracts",
+                "symfony/cache-contracts-implementation": "",
+                "symfony/service-contracts-implementation": "",
+                "symfony/translation-contracts-implementation": ""
+            },
+            "type": "library",
+            "extra": {
+                "branch-alias": {
+                    "dev-master": "1.0-dev"
+                }
+            },
+            "autoload": {
+                "psr-4": {
+                    "Symfony\\Contracts\\": ""
+                },
+                "exclude-from-classmap": [
+                    "**/Tests/"
+                ]
+            },
+            "notification-url": "https://packagist.org/downloads/",
+            "license": [
+                "MIT"
+            ],
+            "authors": [
+                {
+                    "name": "Nicolas Grekas",
+                    "email": "p@tchwork.com"
+                },
+                {
+                    "name": "Symfony Community",
+                    "homepage": "https://symfony.com/contributors"
+                }
+            ],
+            "description": "A set of abstractions extracted out of the Symfony components",
+            "homepage": "https://symfony.com",
+            "keywords": [
+                "abstractions",
+                "contracts",
+                "decoupling",
+                "interfaces",
+                "interoperability",
+                "standards"
+            ],
+            "time": "2018-11-24T09:35:08+00:00"
         },
         {
             "name": "symfony/filesystem",
-            "version": "v4.1.7",
+            "version": "v4.2.0",
             "source": {
                 "type": "git",
                 "url": "https://github.com/symfony/filesystem.git",
-                "reference": "fd7bd6535beb1f0a0a9e3ee960666d0598546981"
-            },
-            "dist": {
-                "type": "zip",
-                "url": "https://api.github.com/repos/symfony/filesystem/zipball/fd7bd6535beb1f0a0a9e3ee960666d0598546981",
-                "reference": "fd7bd6535beb1f0a0a9e3ee960666d0598546981",
+                "reference": "2f4c8b999b3b7cadb2a69390b01af70886753710"
+            },
+            "dist": {
+                "type": "zip",
+                "url": "https://api.github.com/repos/symfony/filesystem/zipball/2f4c8b999b3b7cadb2a69390b01af70886753710",
+                "reference": "2f4c8b999b3b7cadb2a69390b01af70886753710",
                 "shasum": ""
             },
             "require": {
@@ -4363,7 +4462,7 @@
             "type": "library",
             "extra": {
                 "branch-alias": {
-                    "dev-master": "4.1-dev"
+                    "dev-master": "4.2-dev"
                 }
             },
             "autoload": {
@@ -4390,20 +4489,20 @@
             ],
             "description": "Symfony Filesystem Component",
             "homepage": "https://symfony.com",
-            "time": "2018-10-30T13:18:25+00:00"
+            "time": "2018-11-11T19:52:12+00:00"
         },
         {
             "name": "symfony/finder",
-            "version": "v4.1.7",
+            "version": "v4.2.0",
             "source": {
                 "type": "git",
                 "url": "https://github.com/symfony/finder.git",
-                "reference": "1f17195b44543017a9c9b2d437c670627e96ad06"
-            },
-            "dist": {
-                "type": "zip",
-                "url": "https://api.github.com/repos/symfony/finder/zipball/1f17195b44543017a9c9b2d437c670627e96ad06",
-                "reference": "1f17195b44543017a9c9b2d437c670627e96ad06",
+                "reference": "e53d477d7b5c4982d0e1bfd2298dbee63d01441d"
+            },
+            "dist": {
+                "type": "zip",
+                "url": "https://api.github.com/repos/symfony/finder/zipball/e53d477d7b5c4982d0e1bfd2298dbee63d01441d",
+                "reference": "e53d477d7b5c4982d0e1bfd2298dbee63d01441d",
                 "shasum": ""
             },
             "require": {
@@ -4412,7 +4511,7 @@
             "type": "library",
             "extra": {
                 "branch-alias": {
-                    "dev-master": "4.1-dev"
+                    "dev-master": "4.2-dev"
                 }
             },
             "autoload": {
@@ -4439,20 +4538,20 @@
             ],
             "description": "Symfony Finder Component",
             "homepage": "https://symfony.com",
-            "time": "2018-10-03T08:47:56+00:00"
+            "time": "2018-11-11T19:52:12+00:00"
         },
         {
             "name": "symfony/options-resolver",
-            "version": "v4.1.7",
+            "version": "v4.2.0",
             "source": {
                 "type": "git",
                 "url": "https://github.com/symfony/options-resolver.git",
-                "reference": "40f0e40d37c1c8a762334618dea597d64bbb75ff"
-            },
-            "dist": {
-                "type": "zip",
-                "url": "https://api.github.com/repos/symfony/options-resolver/zipball/40f0e40d37c1c8a762334618dea597d64bbb75ff",
-                "reference": "40f0e40d37c1c8a762334618dea597d64bbb75ff",
+                "reference": "a9c38e8a3da2c03b3e71fdffa6efb0bda51390ba"
+            },
+            "dist": {
+                "type": "zip",
+                "url": "https://api.github.com/repos/symfony/options-resolver/zipball/a9c38e8a3da2c03b3e71fdffa6efb0bda51390ba",
+                "reference": "a9c38e8a3da2c03b3e71fdffa6efb0bda51390ba",
                 "shasum": ""
             },
             "require": {
@@ -4461,7 +4560,7 @@
             "type": "library",
             "extra": {
                 "branch-alias": {
-                    "dev-master": "4.1-dev"
+                    "dev-master": "4.2-dev"
                 }
             },
             "autoload": {
@@ -4493,7 +4592,7 @@
                 "configuration",
                 "options"
             ],
-            "time": "2018-09-18T12:45:12+00:00"
+            "time": "2018-11-11T19:52:12+00:00"
         },
         {
             "name": "symfony/polyfill-ctype",
@@ -4614,16 +4713,16 @@
         },
         {
             "name": "symfony/process",
-            "version": "v4.1.7",
+            "version": "v4.2.0",
             "source": {
                 "type": "git",
                 "url": "https://github.com/symfony/process.git",
-                "reference": "3e83acef94d979b1de946599ef86b3a352abcdc9"
-            },
-            "dist": {
-                "type": "zip",
-                "url": "https://api.github.com/repos/symfony/process/zipball/3e83acef94d979b1de946599ef86b3a352abcdc9",
-                "reference": "3e83acef94d979b1de946599ef86b3a352abcdc9",
+                "reference": "2b341009ccec76837a7f46f59641b431e4d4c2b0"
+            },
+            "dist": {
+                "type": "zip",
+                "url": "https://api.github.com/repos/symfony/process/zipball/2b341009ccec76837a7f46f59641b431e4d4c2b0",
+                "reference": "2b341009ccec76837a7f46f59641b431e4d4c2b0",
                 "shasum": ""
             },
             "require": {
@@ -4632,7 +4731,7 @@
             "type": "library",
             "extra": {
                 "branch-alias": {
-                    "dev-master": "4.1-dev"
+                    "dev-master": "4.2-dev"
                 }
             },
             "autoload": {
@@ -4659,7 +4758,7 @@
             ],
             "description": "Symfony Process Component",
             "homepage": "https://symfony.com",
-            "time": "2018-10-14T20:48:13+00:00"
+            "time": "2018-11-20T16:22:05+00:00"
         },
         {
             "name": "tecnickcom/tcpdf",
