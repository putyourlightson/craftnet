{
    "_readme": [
        "This file locks the dependencies of your project to a known state",
        "Read more about it at https://getcomposer.org/doc/01-basic-usage.md#installing-dependencies",
        "This file is @generated automatically"
    ],
<<<<<<< HEAD
    "content-hash": "e99b085abf2653ac143ec15ee2bb1ae7",
=======
    "content-hash": "8690e990189694b8223a268628581939",
>>>>>>> 6c0c1614
    "packages": [
        {
            "name": "adam-paterson/oauth2-stripe",
            "version": "2.0.1",
            "source": {
                "type": "git",
                "url": "https://github.com/adam-paterson/oauth2-stripe.git",
                "reference": "52a43a58a51dceac5d91c906c6da13f0994951b6"
            },
            "dist": {
                "type": "zip",
                "url": "https://api.github.com/repos/adam-paterson/oauth2-stripe/zipball/52a43a58a51dceac5d91c906c6da13f0994951b6",
                "reference": "52a43a58a51dceac5d91c906c6da13f0994951b6",
                "shasum": ""
            },
            "require": {
                "league/oauth2-client": "^2.0",
                "php": ">=5.6.0"
            },
            "require-dev": {
                "mockery/mockery": "~0.9",
                "phpunit/phpunit": "~4.0",
                "scrutinizer/ocular": "^1.1",
                "squizlabs/php_codesniffer": "~2.0"
            },
            "type": "library",
            "autoload": {
                "psr-4": {
                    "AdamPaterson\\OAuth2\\Client\\": "src/"
                }
            },
            "notification-url": "https://packagist.org/downloads/",
            "license": [
                "MIT"
            ],
            "authors": [
                {
                    "name": "Adam Paterson",
                    "email": "hello@adampaterson.co.uk"
                }
            ],
            "description": "Stripe OAuth 2.0 Client Provider for The PHP League OAuth2-Client",
            "keywords": [
                "Authentication",
                "SSO",
                "authorization",
                "identity",
                "idp",
                "oauth",
                "oauth2",
                "single sign on",
                "stripe",
                "stripe api"
            ],
            "time": "2018-02-26T09:35:45+00:00"
        },
        {
            "name": "aws/aws-sdk-php",
            "version": "3.85.1",
            "source": {
                "type": "git",
                "url": "https://github.com/aws/aws-sdk-php.git",
                "reference": "e232d117d0124ccb7059cd6db90f45dd23cda3f3"
            },
            "dist": {
                "type": "zip",
                "url": "https://api.github.com/repos/aws/aws-sdk-php/zipball/e232d117d0124ccb7059cd6db90f45dd23cda3f3",
                "reference": "e232d117d0124ccb7059cd6db90f45dd23cda3f3",
                "shasum": ""
            },
            "require": {
                "ext-json": "*",
                "ext-pcre": "*",
                "ext-simplexml": "*",
                "ext-spl": "*",
                "guzzlehttp/guzzle": "^5.3.3|^6.2.1",
                "guzzlehttp/promises": "~1.0",
                "guzzlehttp/psr7": "^1.4.1",
                "mtdowling/jmespath.php": "~2.2",
                "php": ">=5.5"
            },
            "require-dev": {
                "andrewsville/php-token-reflection": "^1.4",
                "aws/aws-php-sns-message-validator": "~1.0",
                "behat/behat": "~3.0",
                "doctrine/cache": "~1.4",
                "ext-dom": "*",
                "ext-openssl": "*",
                "ext-pcntl": "*",
                "ext-sockets": "*",
                "nette/neon": "^2.3",
                "phpunit/phpunit": "^4.8.35|^5.4.3",
                "psr/cache": "^1.0"
            },
            "suggest": {
                "aws/aws-php-sns-message-validator": "To validate incoming SNS notifications",
                "doctrine/cache": "To use the DoctrineCacheAdapter",
                "ext-curl": "To send requests using cURL",
                "ext-openssl": "Allows working with CloudFront private distributions and verifying received SNS messages",
                "ext-sockets": "To use client-side monitoring"
            },
            "type": "library",
            "extra": {
                "branch-alias": {
                    "dev-master": "3.0-dev"
                }
            },
            "autoload": {
                "psr-4": {
                    "Aws\\": "src/"
                },
                "files": [
                    "src/functions.php"
                ]
            },
            "notification-url": "https://packagist.org/downloads/",
            "license": [
                "Apache-2.0"
            ],
            "authors": [
                {
                    "name": "Amazon Web Services",
                    "homepage": "http://aws.amazon.com"
                }
            ],
            "description": "AWS SDK for PHP - Use Amazon Web Services in your PHP project",
            "homepage": "http://aws.amazon.com/sdkforphp",
            "keywords": [
                "amazon",
                "aws",
                "cloud",
                "dynamodb",
                "ec2",
                "glacier",
                "s3",
                "sdk"
            ],
            "time": "2019-01-11T19:22:05+00:00"
<<<<<<< HEAD
        },
        {
            "name": "bugsnag/bugsnag",
            "version": "v3.9.0",
            "source": {
                "type": "git",
                "url": "https://github.com/bugsnag/bugsnag-php.git",
                "reference": "16b895e58dc77a230e282f44db8983239a997ee6"
            },
            "dist": {
                "type": "zip",
                "url": "https://api.github.com/repos/bugsnag/bugsnag-php/zipball/16b895e58dc77a230e282f44db8983239a997ee6",
                "reference": "16b895e58dc77a230e282f44db8983239a997ee6",
                "shasum": ""
            },
            "require": {
                "composer/ca-bundle": "^1.0",
                "guzzlehttp/guzzle": "^5.0|^6.0",
                "php": ">=5.5"
            },
            "require-dev": {
                "mtdowling/burgomaster": "dev-master#72151eddf5f0cf101502b94bf5031f9c53501a04",
                "php-mock/php-mock-phpunit": "^1.1",
                "phpunit/phpunit": "^4.8|^5.0"
            },
            "type": "library",
            "extra": {
                "branch-alias": {
                    "dev-master": "3.5-dev"
                }
            },
            "autoload": {
                "psr-4": {
                    "Bugsnag\\": "src/"
                }
            },
            "notification-url": "https://packagist.org/downloads/",
            "license": [
                "MIT"
            ],
            "authors": [
                {
                    "name": "James Smith",
                    "email": "notifiers@bugsnag.com",
                    "homepage": "https://bugsnag.com"
                }
            ],
            "description": "Official Bugsnag notifier for PHP applications.",
            "homepage": "https://github.com/bugsnag/bugsnag-php",
            "keywords": [
                "bugsnag",
                "errors",
                "exceptions",
                "logging",
                "tracking"
            ],
            "time": "2017-11-23T14:01:54+00:00"
=======
>>>>>>> 6c0c1614
        },
        {
            "name": "cebe/markdown",
            "version": "1.1.2",
            "source": {
                "type": "git",
                "url": "https://github.com/cebe/markdown.git",
                "reference": "25b28bae8a6f185b5030673af77b32e1163d5c6e"
            },
            "dist": {
                "type": "zip",
                "url": "https://api.github.com/repos/cebe/markdown/zipball/25b28bae8a6f185b5030673af77b32e1163d5c6e",
                "reference": "25b28bae8a6f185b5030673af77b32e1163d5c6e",
                "shasum": ""
            },
            "require": {
                "lib-pcre": "*",
                "php": ">=5.4.0"
            },
            "require-dev": {
                "cebe/indent": "*",
                "facebook/xhprof": "*@dev",
                "phpunit/phpunit": "4.1.*"
            },
            "bin": [
                "bin/markdown"
            ],
            "type": "library",
            "extra": {
                "branch-alias": {
                    "dev-master": "1.1.x-dev"
                }
            },
            "autoload": {
                "psr-4": {
                    "cebe\\markdown\\": ""
                }
            },
            "notification-url": "https://packagist.org/downloads/",
            "license": [
                "MIT"
            ],
            "authors": [
                {
                    "name": "Carsten Brandt",
                    "email": "mail@cebe.cc",
                    "homepage": "http://cebe.cc/",
                    "role": "Creator"
                }
            ],
            "description": "A super fast, highly extensible markdown parser for PHP",
            "homepage": "https://github.com/cebe/markdown#readme",
            "keywords": [
                "extensible",
                "fast",
                "gfm",
                "markdown",
                "markdown-extra"
            ],
            "time": "2017-07-16T21:13:23+00:00"
        },
        {
            "name": "clue/stream-filter",
            "version": "v1.4.0",
            "source": {
                "type": "git",
                "url": "https://github.com/clue/php-stream-filter.git",
                "reference": "d80fdee9b3a7e0d16fc330a22f41f3ad0eeb09d0"
            },
            "dist": {
                "type": "zip",
                "url": "https://api.github.com/repos/clue/php-stream-filter/zipball/d80fdee9b3a7e0d16fc330a22f41f3ad0eeb09d0",
                "reference": "d80fdee9b3a7e0d16fc330a22f41f3ad0eeb09d0",
                "shasum": ""
            },
            "require": {
                "php": ">=5.3"
            },
            "require-dev": {
                "phpunit/phpunit": "^5.0 || ^4.8"
            },
            "type": "library",
            "autoload": {
                "psr-4": {
                    "Clue\\StreamFilter\\": "src/"
                },
                "files": [
                    "src/functions.php"
                ]
            },
            "notification-url": "https://packagist.org/downloads/",
            "license": [
                "MIT"
            ],
            "authors": [
                {
                    "name": "Christian Lück",
                    "email": "christian@lueck.tv"
                }
            ],
            "description": "A simple and modern approach to stream filtering in PHP",
            "homepage": "https://github.com/clue/php-stream-filter",
            "keywords": [
                "bucket brigade",
                "callback",
                "filter",
                "php_user_filter",
                "stream",
                "stream_filter_append",
                "stream_filter_register"
            ],
            "time": "2017-08-18T09:54:01+00:00"
        },
        {
            "name": "composer/ca-bundle",
            "version": "1.1.3",
            "source": {
                "type": "git",
                "url": "https://github.com/composer/ca-bundle.git",
                "reference": "8afa52cd417f4ec417b4bfe86b68106538a87660"
            },
            "dist": {
                "type": "zip",
                "url": "https://api.github.com/repos/composer/ca-bundle/zipball/8afa52cd417f4ec417b4bfe86b68106538a87660",
                "reference": "8afa52cd417f4ec417b4bfe86b68106538a87660",
                "shasum": ""
            },
            "require": {
                "ext-openssl": "*",
                "ext-pcre": "*",
                "php": "^5.3.2 || ^7.0"
            },
            "require-dev": {
                "phpunit/phpunit": "^4.8.35 || ^5.7 || ^6.5",
                "psr/log": "^1.0",
                "symfony/process": "^2.5 || ^3.0 || ^4.0"
            },
            "type": "library",
            "extra": {
                "branch-alias": {
                    "dev-master": "1.x-dev"
                }
            },
            "autoload": {
                "psr-4": {
                    "Composer\\CaBundle\\": "src"
                }
            },
            "notification-url": "https://packagist.org/downloads/",
            "license": [
                "MIT"
            ],
            "authors": [
                {
                    "name": "Jordi Boggiano",
                    "email": "j.boggiano@seld.be",
                    "homepage": "http://seld.be"
                }
            ],
            "description": "Lets you find a path to the system CA bundle, and includes a fallback to the Mozilla CA bundle.",
            "keywords": [
                "cabundle",
                "cacert",
                "certificate",
                "ssl",
                "tls"
            ],
            "time": "2018-10-18T06:09:13+00:00"
        },
        {
            "name": "composer/composer",
            "version": "1.6.3",
            "source": {
                "type": "git",
                "url": "https://github.com/composer/composer.git",
                "reference": "88a69fda0f2187ad8714cedffd7a8872dceaa4c2"
            },
            "dist": {
                "type": "zip",
                "url": "https://api.github.com/repos/composer/composer/zipball/88a69fda0f2187ad8714cedffd7a8872dceaa4c2",
                "reference": "88a69fda0f2187ad8714cedffd7a8872dceaa4c2",
                "shasum": ""
            },
            "require": {
                "composer/ca-bundle": "^1.0",
                "composer/semver": "^1.0",
                "composer/spdx-licenses": "^1.2",
                "justinrainbow/json-schema": "^3.0 || ^4.0 || ^5.0",
                "php": "^5.3.2 || ^7.0",
                "psr/log": "^1.0",
                "seld/cli-prompt": "^1.0",
                "seld/jsonlint": "^1.4",
                "seld/phar-utils": "^1.0",
                "symfony/console": "^2.7 || ^3.0 || ^4.0",
                "symfony/filesystem": "^2.7 || ^3.0 || ^4.0",
                "symfony/finder": "^2.7 || ^3.0 || ^4.0",
                "symfony/process": "^2.7 || ^3.0 || ^4.0"
            },
            "require-dev": {
                "phpunit/phpunit": "^4.8.35 || ^5.7",
                "phpunit/phpunit-mock-objects": "^2.3 || ^3.0"
            },
            "suggest": {
                "ext-openssl": "Enabling the openssl extension allows you to access https URLs for repositories and packages",
                "ext-zip": "Enabling the zip extension allows you to unzip archives",
                "ext-zlib": "Allow gzip compression of HTTP requests"
            },
            "bin": [
                "bin/composer"
            ],
            "type": "library",
            "extra": {
                "branch-alias": {
                    "dev-master": "1.6-dev"
                }
            },
            "autoload": {
                "psr-4": {
                    "Composer\\": "src/Composer"
                }
            },
            "notification-url": "https://packagist.org/downloads/",
            "license": [
                "MIT"
            ],
            "authors": [
                {
                    "name": "Nils Adermann",
                    "email": "naderman@naderman.de",
                    "homepage": "http://www.naderman.de"
                },
                {
                    "name": "Jordi Boggiano",
                    "email": "j.boggiano@seld.be",
                    "homepage": "http://seld.be"
                }
            ],
            "description": "Composer helps you declare, manage and install dependencies of PHP projects, ensuring you have the right stack everywhere.",
            "homepage": "https://getcomposer.org/",
            "keywords": [
                "autoload",
                "dependency",
                "package"
            ],
            "time": "2018-01-31T15:28:18+00:00"
        },
        {
            "name": "composer/semver",
            "version": "1.4.2",
            "source": {
                "type": "git",
                "url": "https://github.com/composer/semver.git",
                "reference": "c7cb9a2095a074d131b65a8a0cd294479d785573"
            },
            "dist": {
                "type": "zip",
                "url": "https://api.github.com/repos/composer/semver/zipball/c7cb9a2095a074d131b65a8a0cd294479d785573",
                "reference": "c7cb9a2095a074d131b65a8a0cd294479d785573",
                "shasum": ""
            },
            "require": {
                "php": "^5.3.2 || ^7.0"
            },
            "require-dev": {
                "phpunit/phpunit": "^4.5 || ^5.0.5",
                "phpunit/phpunit-mock-objects": "2.3.0 || ^3.0"
            },
            "type": "library",
            "extra": {
                "branch-alias": {
                    "dev-master": "1.x-dev"
                }
            },
            "autoload": {
                "psr-4": {
                    "Composer\\Semver\\": "src"
                }
            },
            "notification-url": "https://packagist.org/downloads/",
            "license": [
                "MIT"
            ],
            "authors": [
                {
                    "name": "Nils Adermann",
                    "email": "naderman@naderman.de",
                    "homepage": "http://www.naderman.de"
                },
                {
                    "name": "Jordi Boggiano",
                    "email": "j.boggiano@seld.be",
                    "homepage": "http://seld.be"
                },
                {
                    "name": "Rob Bast",
                    "email": "rob.bast@gmail.com",
                    "homepage": "http://robbast.nl"
                }
            ],
            "description": "Semver library that offers utilities, version constraint parsing and validation.",
            "keywords": [
                "semantic",
                "semver",
                "validation",
                "versioning"
            ],
            "time": "2016-08-30T16:08:34+00:00"
        },
        {
            "name": "composer/spdx-licenses",
            "version": "1.5.0",
            "source": {
                "type": "git",
                "url": "https://github.com/composer/spdx-licenses.git",
                "reference": "7a9556b22bd9d4df7cad89876b00af58ef20d3a2"
            },
            "dist": {
                "type": "zip",
                "url": "https://api.github.com/repos/composer/spdx-licenses/zipball/7a9556b22bd9d4df7cad89876b00af58ef20d3a2",
                "reference": "7a9556b22bd9d4df7cad89876b00af58ef20d3a2",
                "shasum": ""
            },
            "require": {
                "php": "^5.3.2 || ^7.0"
            },
            "require-dev": {
                "phpunit/phpunit": "^4.8.35 || ^5.7 || ^6.5",
                "phpunit/phpunit-mock-objects": "2.3.0 || ^3.0"
            },
            "type": "library",
            "extra": {
                "branch-alias": {
                    "dev-master": "1.x-dev"
                }
            },
            "autoload": {
                "psr-4": {
                    "Composer\\Spdx\\": "src"
                }
            },
            "notification-url": "https://packagist.org/downloads/",
            "license": [
                "MIT"
            ],
            "authors": [
                {
                    "name": "Nils Adermann",
                    "email": "naderman@naderman.de",
                    "homepage": "http://www.naderman.de"
                },
                {
                    "name": "Jordi Boggiano",
                    "email": "j.boggiano@seld.be",
                    "homepage": "http://seld.be"
                },
                {
                    "name": "Rob Bast",
                    "email": "rob.bast@gmail.com",
                    "homepage": "http://robbast.nl"
                }
            ],
            "description": "SPDX licenses list and validation library.",
            "keywords": [
                "license",
                "spdx",
                "validator"
            ],
            "time": "2018-11-01T09:45:54+00:00"
        },
        {
            "name": "craftcms/aws-s3",
            "version": "1.0.8",
            "source": {
                "type": "git",
                "url": "https://github.com/craftcms/aws-s3.git",
                "reference": "94401bcf960eaef1c0f3a9631e8ab34ee4e418fe"
            },
            "dist": {
                "type": "zip",
                "url": "https://api.github.com/repos/craftcms/aws-s3/zipball/94401bcf960eaef1c0f3a9631e8ab34ee4e418fe",
                "reference": "94401bcf960eaef1c0f3a9631e8ab34ee4e418fe",
                "shasum": ""
            },
            "require": {
                "craftcms/cms": "^3.0.0-RC4",
                "league/flysystem-aws-s3-v3": "^1.0.13"
            },
            "type": "craft-plugin",
            "extra": {
                "name": "Amazon S3",
                "handle": "aws-s3",
                "changelogUrl": "https://raw.githubusercontent.com/craftcms/aws-s3/master/CHANGELOG.md",
                "downloadUrl": "https://github.com/craftcms/aws-s3/archive/master.zip"
            },
            "autoload": {
                "psr-4": {
                    "craft\\awss3\\": "src/"
                }
            },
            "notification-url": "https://packagist.org/downloads/",
            "license": [
                "MIT"
            ],
            "authors": [
                {
                    "name": "Pixel & Tonic",
                    "homepage": "https://pixelandtonic.com/"
                }
            ],
            "description": "Amazon S3 integration for Craft CMS",
            "keywords": [
                "Flysystem",
                "aws",
                "cms",
                "craftcms",
                "s3",
                "yii2"
            ],
            "time": "2018-01-02T18:40:37+00:00"
        },
        {
            "name": "craftcms/cms",
            "version": "3.0.37",
            "source": {
                "type": "git",
                "url": "https://github.com/craftcms/cms.git",
                "reference": "b5dc2de8360ed87ba7ca79de3f43b31aebd7ff4d"
            },
            "dist": {
                "type": "zip",
                "url": "https://api.github.com/repos/craftcms/cms/zipball/b5dc2de8360ed87ba7ca79de3f43b31aebd7ff4d",
                "reference": "b5dc2de8360ed87ba7ca79de3f43b31aebd7ff4d",
                "shasum": ""
            },
            "require": {
                "composer/composer": "1.6.3",
                "craftcms/oauth2-craftid": "~1.0.0",
                "craftcms/plugin-installer": "~1.5.0",
                "craftcms/server-check": "~1.1.0",
                "creocoder/yii2-nested-sets": "~0.9.0",
                "danielstjules/stringy": "^3.1.0",
                "elvanto/litemoji": "^1.3.1",
                "enshrined/svg-sanitize": "~0.9.0",
                "ext-curl": "*",
                "ext-dom": "*",
                "ext-json": "*",
                "ext-mbstring": "*",
                "ext-openssl": "*",
                "ext-pcre": "*",
                "ext-pdo": "*",
                "ext-zip": "*",
                "guzzlehttp/guzzle": "^6.3.0",
                "league/flysystem": "^1.0.35",
                "league/oauth2-client": "^2.2.1",
                "mikehaertl/php-shellcommand": "^1.2.5",
                "php": ">=7.0.0",
                "pixelandtonic/imagine": "~0.7.1.2",
                "seld/cli-prompt": "^1.0.3",
                "true/punycode": "^2.1.0",
                "twig/twig": "^2.5.0",
                "yiisoft/yii2": "~2.0.15.1",
                "yiisoft/yii2-debug": "^2.0.10",
                "yiisoft/yii2-queue": "2.1.0",
                "yiisoft/yii2-swiftmailer": "^2.1.0",
                "zendframework/zend-feed": "^2.8.0"
            },
            "conflict": {
                "league/oauth2-client": "2.4.0"
            },
            "provide": {
                "bower-asset/bootstrap": "3.3.* | 3.2.* | 3.1.*",
                "bower-asset/inputmask": "~3.2.2 | ~3.3.5",
                "bower-asset/jquery": "3.2.*@stable | 3.1.*@stable | 2.2.*@stable | 2.1.*@stable | 1.11.*@stable | 1.12.*@stable",
                "bower-asset/punycode": "1.3.*",
                "bower-asset/yii2-pjax": "~2.0.1"
            },
            "require-dev": {
                "codeception/codeception": "^2.4",
                "codeception/mockery-module": "~0.2.2",
                "codeception/specify": "~0.4.6",
                "codeception/verify": "~0.3.3"
            },
            "suggest": {
                "ext-iconv": "Adds support for more character encodings than PHP’s built-in mb_convert_encoding() function, which Craft will take advantage of when converting strings to UTF-8.",
                "ext-imagick": "Adds support for more image processing formats and options.",
                "ext-intl": "Adds rich internationalization support."
            },
            "type": "library",
            "autoload": {
                "psr-4": {
                    "craft\\": "src/"
                }
            },
            "notification-url": "https://packagist.org/downloads/",
            "license": [
                "proprietary"
            ],
            "description": "Craft CMS",
            "homepage": "https://craftcms.com",
            "keywords": [
                "cms",
                "craftcms",
                "yii2"
            ],
            "time": "2019-01-08T18:52:46+00:00"
        },
        {
            "name": "craftcms/commerce",
            "version": "2.0.0-beta.15",
            "source": {
                "type": "git",
                "url": "https://github.com/craftcms/commerce.git",
                "reference": "be232001cb98e7d49318e43bb774238570f23e40"
            },
            "dist": {
                "type": "zip",
                "url": "https://api.github.com/repos/craftcms/commerce/zipball/be232001cb98e7d49318e43bb774238570f23e40",
                "reference": "be232001cb98e7d49318e43bb774238570f23e40",
                "shasum": ""
            },
            "require": {
                "craftcms/cms": "^3.0.31",
                "dannyvankooten/vat.php": "^1.1.2",
                "dompdf/dompdf": "~0.8.2",
                "moneyphp/money": "^3.1.3",
                "phpoffice/phpspreadsheet": "^1.4"
            },
            "type": "craft-plugin",
            "extra": {
                "handle": "commerce",
                "name": "Craft Commerce",
                "description": "An amazingly powerful and flexible e-commerce platform for Craft CMS.",
                "developer": "Pixel & Tonic"
            },
            "autoload": {
                "psr-4": {
                    "craft\\commerce\\": "src/"
                }
            },
            "notification-url": "https://packagist.org/downloads/",
            "license": [
                "proprietary"
            ],
            "description": "Craft Commerce",
            "homepage": "https://craftcommerce.com",
            "keywords": [
                "cms",
                "commerce",
                "craftcms",
                "yii2"
            ],
            "time": "2018-12-27T07:18:11+00:00"
        },
        {
            "name": "craftcms/commerce-stripe",
            "version": "1.0.10",
            "source": {
                "type": "git",
                "url": "https://github.com/craftcms/commerce-stripe.git",
                "reference": "8cee4b8c37d99b75a0ac6aecae5afb84d3002701"
            },
            "dist": {
                "type": "zip",
                "url": "https://api.github.com/repos/craftcms/commerce-stripe/zipball/8cee4b8c37d99b75a0ac6aecae5afb84d3002701",
                "reference": "8cee4b8c37d99b75a0ac6aecae5afb84d3002701",
                "shasum": ""
            },
            "require": {
                "craftcms/cms": "^3.0.0",
                "craftcms/commerce": "^2.0.0-beta.12",
                "stripe/stripe-php": "^6.1"
            },
            "type": "craft-plugin",
            "extra": {
                "name": "Stripe for Craft Commerce",
                "handle": "commerce-stripe"
            },
            "autoload": {
                "psr-4": {
                    "craft\\commerce\\stripe\\": "src/"
                }
            },
            "notification-url": "https://packagist.org/downloads/",
            "license": [
                "MIT"
            ],
            "authors": [
                {
                    "name": "Pixel & Tonic",
                    "homepage": "https://pixelandtonic.com/"
                }
            ],
            "description": "Stripe integration for Craft Commerce 2",
            "keywords": [
                "commerce",
                "craftcms",
                "stripe",
                "yii2"
            ],
            "time": "2018-12-17T22:08:39+00:00"
        },
        {
            "name": "craftcms/oauth2-craftid",
            "version": "1.0.0.1",
            "source": {
                "type": "git",
                "url": "https://github.com/craftcms/oauth2-craftid.git",
                "reference": "3f18364139d72d83fb50546d85130beaaa868836"
            },
            "dist": {
                "type": "zip",
                "url": "https://api.github.com/repos/craftcms/oauth2-craftid/zipball/3f18364139d72d83fb50546d85130beaaa868836",
                "reference": "3f18364139d72d83fb50546d85130beaaa868836",
                "shasum": ""
            },
            "require": {
                "league/oauth2-client": "^2.2.1"
            },
            "require-dev": {
                "phpunit/phpunit": "^5.0",
                "satooshi/php-coveralls": "^1.0",
                "squizlabs/php_codesniffer": "^2.0"
            },
            "type": "library",
            "autoload": {
                "psr-4": {
                    "craftcms\\oauth2\\client\\": "src/"
                }
            },
            "notification-url": "https://packagist.org/downloads/",
            "license": [
                "MIT"
            ],
            "authors": [
                {
                    "name": "Pixel & Tonic",
                    "homepage": "https://pixelandtonic.com/"
                }
            ],
            "description": "Craft OAuth 2.0 Client Provider for The PHP League OAuth2-Client",
            "keywords": [
                "Authentication",
                "authorization",
                "client",
                "cms",
                "craftcms",
                "craftid",
                "oauth",
                "oauth2"
            ],
            "time": "2017-11-22T19:46:18+00:00"
        },
        {
            "name": "craftcms/plugin-installer",
            "version": "1.5.2",
            "source": {
                "type": "git",
                "url": "https://github.com/craftcms/plugin-installer.git",
                "reference": "2b75646ce7091d24ef053e8d0b45f89cab04b16f"
            },
            "dist": {
                "type": "zip",
                "url": "https://api.github.com/repos/craftcms/plugin-installer/zipball/2b75646ce7091d24ef053e8d0b45f89cab04b16f",
                "reference": "2b75646ce7091d24ef053e8d0b45f89cab04b16f",
                "shasum": ""
            },
            "require": {
                "composer-plugin-api": "^1.0"
            },
            "type": "composer-plugin",
            "extra": {
                "class": "craft\\composer\\Plugin"
            },
            "autoload": {
                "psr-4": {
                    "craft\\composer\\": "src/"
                }
            },
            "notification-url": "https://packagist.org/downloads/",
            "license": [
                "MIT"
            ],
            "description": "Craft CMS Plugin Installer",
            "homepage": "https://craftcms.com/",
            "keywords": [
                "cms",
                "composer",
                "craftcms",
                "installer",
                "plugin"
            ],
            "time": "2017-07-25T13:26:24+00:00"
        },
        {
            "name": "craftcms/server-check",
            "version": "1.1.6",
            "source": {
                "type": "git",
                "url": "https://github.com/craftcms/server-check.git",
                "reference": "309d2952842c7f96b36dea00c0944a606624feaf"
            },
            "dist": {
                "type": "zip",
                "url": "https://api.github.com/repos/craftcms/server-check/zipball/309d2952842c7f96b36dea00c0944a606624feaf",
                "reference": "309d2952842c7f96b36dea00c0944a606624feaf",
                "shasum": ""
            },
            "type": "library",
            "autoload": {
                "classmap": [
                    "server/requirements"
                ]
            },
            "notification-url": "https://packagist.org/downloads/",
            "license": [
                "MIT"
            ],
            "description": "Craft CMS Server Check",
            "homepage": "https://craftcms.com/",
            "keywords": [
                "cms",
                "craftcms",
                "requirements",
                "yii2"
            ],
            "time": "2018-08-17T23:47:59+00:00"
        },
        {
            "name": "creocoder/yii2-nested-sets",
            "version": "0.9.0",
            "source": {
                "type": "git",
                "url": "https://github.com/creocoder/yii2-nested-sets.git",
                "reference": "cb8635a459b6246e5a144f096b992dcc30cf9954"
            },
            "dist": {
                "type": "zip",
                "url": "https://api.github.com/repos/creocoder/yii2-nested-sets/zipball/cb8635a459b6246e5a144f096b992dcc30cf9954",
                "reference": "cb8635a459b6246e5a144f096b992dcc30cf9954",
                "shasum": ""
            },
            "require": {
                "yiisoft/yii2": "*"
            },
            "type": "yii2-extension",
            "autoload": {
                "psr-4": {
                    "creocoder\\nestedsets\\": "src"
                }
            },
            "notification-url": "https://packagist.org/downloads/",
            "license": [
                "BSD-3-Clause"
            ],
            "authors": [
                {
                    "name": "Alexander Kochetov",
                    "email": "creocoder@gmail.com"
                }
            ],
            "description": "The nested sets behavior for the Yii framework",
            "keywords": [
                "nested sets",
                "yii2"
            ],
            "time": "2015-01-27T10:53:51+00:00"
        },
        {
            "name": "danielstjules/stringy",
            "version": "3.1.0",
            "source": {
                "type": "git",
                "url": "https://github.com/danielstjules/Stringy.git",
                "reference": "df24ab62d2d8213bbbe88cc36fc35a4503b4bd7e"
            },
            "dist": {
                "type": "zip",
                "url": "https://api.github.com/repos/danielstjules/Stringy/zipball/df24ab62d2d8213bbbe88cc36fc35a4503b4bd7e",
                "reference": "df24ab62d2d8213bbbe88cc36fc35a4503b4bd7e",
                "shasum": ""
            },
            "require": {
                "php": ">=5.4.0",
                "symfony/polyfill-mbstring": "~1.1"
            },
            "require-dev": {
                "phpunit/phpunit": "~4.0"
            },
            "type": "library",
            "autoload": {
                "psr-4": {
                    "Stringy\\": "src/"
                },
                "files": [
                    "src/Create.php"
                ]
            },
            "notification-url": "https://packagist.org/downloads/",
            "license": [
                "MIT"
            ],
            "authors": [
                {
                    "name": "Daniel St. Jules",
                    "email": "danielst.jules@gmail.com",
                    "homepage": "http://www.danielstjules.com"
                }
            ],
            "description": "A string manipulation library with multibyte support",
            "homepage": "https://github.com/danielstjules/Stringy",
            "keywords": [
                "UTF",
                "helpers",
                "manipulation",
                "methods",
                "multibyte",
                "string",
                "utf-8",
                "utility",
                "utils"
            ],
            "time": "2017-06-12T01:10:27+00:00"
        },
        {
            "name": "dannyvankooten/vat.php",
            "version": "1.2.1",
            "source": {
                "type": "git",
                "url": "https://github.com/dannyvankooten/vat.php.git",
                "reference": "1d24382454481384bbc987dcbc959cfef17d6baa"
            },
            "dist": {
                "type": "zip",
                "url": "https://api.github.com/repos/dannyvankooten/vat.php/zipball/1d24382454481384bbc987dcbc959cfef17d6baa",
                "reference": "1d24382454481384bbc987dcbc959cfef17d6baa",
                "shasum": ""
            },
            "require": {
                "ext-soap": "*",
                "php": ">=7.1",
                "psr/simple-cache": "^1.0"
            },
            "provide": {
                "psr/simple-cache-implementation": "1.0"
            },
            "require-dev": {
                "phpunit/phpunit": "^6.3|^7.0"
            },
            "type": "library",
            "autoload": {
                "psr-4": {
                    "DvK\\Vat\\": "src/"
                }
            },
            "notification-url": "https://packagist.org/downloads/",
            "license": [
                "MIT"
            ],
            "authors": [
                {
                    "name": "Danny van Kooten",
                    "email": "hi@dvk.co"
                }
            ],
            "description": "PHP library for dealing with VAT in Europe",
            "keywords": [
                "vat"
            ],
            "time": "2019-01-08T09:21:39+00:00"
        },
        {
            "name": "ddeboer/vatin",
            "version": "2.2.0",
            "source": {
                "type": "git",
                "url": "https://github.com/ddeboer/vatin.git",
                "reference": "91281f32ee15eeca8c7501ed683e116865909218"
            },
            "dist": {
                "type": "zip",
                "url": "https://api.github.com/repos/ddeboer/vatin/zipball/91281f32ee15eeca8c7501ed683e116865909218",
                "reference": "91281f32ee15eeca8c7501ed683e116865909218",
                "shasum": ""
            },
            "require": {
                "php": ">=5.6.0"
            },
            "require-dev": {
                "ext-soap": "*",
                "phpunit/phpunit": "^5.7 || ^6.5"
            },
            "suggest": {
                "ext-soap": "Required if you want to check the VAT number via VIES"
            },
            "type": "library",
            "autoload": {
                "psr-4": {
                    "Ddeboer\\Vatin\\": "src/"
                }
            },
            "notification-url": "https://packagist.org/downloads/",
            "license": [
                "MIT"
            ],
            "authors": [
                {
                    "name": "David de Boer",
                    "email": "david@ddeboer.nl",
                    "homepage": "https://github.com/ddeboer"
                },
                {
                    "name": "Community contributions",
                    "homepage": "https://github.com/ddeboer/vatin/contributors"
                }
            ],
            "description": "Validate VAT identification numbers",
            "keywords": [
                "btw",
                "tax",
                "vat",
                "vies"
            ],
            "time": "2019-01-05T14:49:26+00:00"
        },
        {
            "name": "defuse/php-encryption",
            "version": "v2.2.1",
            "source": {
                "type": "git",
                "url": "https://github.com/defuse/php-encryption.git",
                "reference": "0f407c43b953d571421e0020ba92082ed5fb7620"
            },
            "dist": {
                "type": "zip",
                "url": "https://api.github.com/repos/defuse/php-encryption/zipball/0f407c43b953d571421e0020ba92082ed5fb7620",
                "reference": "0f407c43b953d571421e0020ba92082ed5fb7620",
                "shasum": ""
            },
            "require": {
                "ext-openssl": "*",
                "paragonie/random_compat": ">= 2",
                "php": ">=5.4.0"
            },
            "require-dev": {
                "nikic/php-parser": "^2.0|^3.0|^4.0",
                "phpunit/phpunit": "^4|^5"
            },
            "bin": [
                "bin/generate-defuse-key"
            ],
            "type": "library",
            "autoload": {
                "psr-4": {
                    "Defuse\\Crypto\\": "src"
                }
            },
            "notification-url": "https://packagist.org/downloads/",
            "license": [
                "MIT"
            ],
            "authors": [
                {
                    "name": "Taylor Hornby",
                    "email": "taylor@defuse.ca",
                    "homepage": "https://defuse.ca/"
                },
                {
                    "name": "Scott Arciszewski",
                    "email": "info@paragonie.com",
                    "homepage": "https://paragonie.com"
                }
            ],
            "description": "Secure PHP Encryption Library",
            "keywords": [
                "aes",
                "authenticated encryption",
                "cipher",
                "crypto",
                "cryptography",
                "encrypt",
                "encryption",
                "openssl",
                "security",
                "symmetric key cryptography"
            ],
            "time": "2018-07-24T23:27:56+00:00"
        },
        {
            "name": "doctrine/lexer",
            "version": "v1.0.1",
            "source": {
                "type": "git",
                "url": "https://github.com/doctrine/lexer.git",
                "reference": "83893c552fd2045dd78aef794c31e694c37c0b8c"
            },
            "dist": {
                "type": "zip",
                "url": "https://api.github.com/repos/doctrine/lexer/zipball/83893c552fd2045dd78aef794c31e694c37c0b8c",
                "reference": "83893c552fd2045dd78aef794c31e694c37c0b8c",
                "shasum": ""
            },
            "require": {
                "php": ">=5.3.2"
            },
            "type": "library",
            "extra": {
                "branch-alias": {
                    "dev-master": "1.0.x-dev"
                }
            },
            "autoload": {
                "psr-0": {
                    "Doctrine\\Common\\Lexer\\": "lib/"
                }
            },
            "notification-url": "https://packagist.org/downloads/",
            "license": [
                "MIT"
            ],
            "authors": [
                {
                    "name": "Roman Borschel",
                    "email": "roman@code-factory.org"
                },
                {
                    "name": "Guilherme Blanco",
                    "email": "guilhermeblanco@gmail.com"
                },
                {
                    "name": "Johannes Schmitt",
                    "email": "schmittjoh@gmail.com"
                }
            ],
            "description": "Base library for a lexer that can be used in Top-Down, Recursive Descent Parsers.",
            "homepage": "http://www.doctrine-project.org",
            "keywords": [
                "lexer",
                "parser"
            ],
            "time": "2014-09-09T13:34:57+00:00"
        },
        {
            "name": "dompdf/dompdf",
            "version": "v0.8.3",
            "source": {
                "type": "git",
                "url": "https://github.com/dompdf/dompdf.git",
                "reference": "75f13c700009be21a1965dc2c5b68a8708c22ba2"
            },
            "dist": {
                "type": "zip",
                "url": "https://api.github.com/repos/dompdf/dompdf/zipball/75f13c700009be21a1965dc2c5b68a8708c22ba2",
                "reference": "75f13c700009be21a1965dc2c5b68a8708c22ba2",
                "shasum": ""
            },
            "require": {
                "ext-dom": "*",
                "ext-mbstring": "*",
                "phenx/php-font-lib": "0.5.*",
                "phenx/php-svg-lib": "0.3.*",
                "php": ">=5.4.0"
            },
            "require-dev": {
                "phpunit/phpunit": "^4.8|^5.5|^6.5",
                "squizlabs/php_codesniffer": "2.*"
            },
            "suggest": {
                "ext-gd": "Needed to process images",
                "ext-gmagick": "Improves image processing performance",
                "ext-imagick": "Improves image processing performance"
            },
            "type": "library",
            "extra": {
                "branch-alias": {
                    "dev-develop": "0.7-dev"
                }
            },
            "autoload": {
                "psr-4": {
                    "Dompdf\\": "src/"
                },
                "classmap": [
                    "lib/"
                ]
            },
            "notification-url": "https://packagist.org/downloads/",
            "license": [
                "LGPL-2.1"
            ],
            "authors": [
                {
                    "name": "Fabien Ménager",
                    "email": "fabien.menager@gmail.com"
                },
                {
                    "name": "Brian Sweeney",
                    "email": "eclecticgeek@gmail.com"
                },
                {
                    "name": "Gabriel Bull",
                    "email": "me@gabrielbull.com"
                }
            ],
            "description": "DOMPDF is a CSS 2.1 compliant HTML to PDF converter",
            "homepage": "https://github.com/dompdf/dompdf",
            "time": "2018-12-14T02:40:31+00:00"
        },
        {
            "name": "egulias/email-validator",
            "version": "2.1.7",
            "source": {
                "type": "git",
                "url": "https://github.com/egulias/EmailValidator.git",
                "reference": "709f21f92707308cdf8f9bcfa1af4cb26586521e"
            },
            "dist": {
                "type": "zip",
                "url": "https://api.github.com/repos/egulias/EmailValidator/zipball/709f21f92707308cdf8f9bcfa1af4cb26586521e",
                "reference": "709f21f92707308cdf8f9bcfa1af4cb26586521e",
                "shasum": ""
            },
            "require": {
                "doctrine/lexer": "^1.0.1",
                "php": ">= 5.5"
            },
            "require-dev": {
                "dominicsayers/isemail": "dev-master",
                "phpunit/phpunit": "^4.8.35||^5.7||^6.0",
                "satooshi/php-coveralls": "^1.0.1"
            },
            "suggest": {
                "ext-intl": "PHP Internationalization Libraries are required to use the SpoofChecking validation"
            },
            "type": "library",
            "extra": {
                "branch-alias": {
                    "dev-master": "2.0.x-dev"
                }
            },
            "autoload": {
                "psr-4": {
                    "Egulias\\EmailValidator\\": "EmailValidator"
                }
            },
            "notification-url": "https://packagist.org/downloads/",
            "license": [
                "MIT"
            ],
            "authors": [
                {
                    "name": "Eduardo Gulias Davis"
                }
            ],
            "description": "A library for validating emails against several RFCs",
            "homepage": "https://github.com/egulias/EmailValidator",
            "keywords": [
                "email",
                "emailvalidation",
                "emailvalidator",
                "validation",
                "validator"
            ],
            "time": "2018-12-04T22:38:24+00:00"
        },
        {
            "name": "elvanto/litemoji",
            "version": "1.4.4",
            "source": {
                "type": "git",
                "url": "https://github.com/elvanto/litemoji.git",
                "reference": "17bf635e4d1a5b4d35d2cadf153cd589b78af7f0"
            },
            "dist": {
                "type": "zip",
                "url": "https://api.github.com/repos/elvanto/litemoji/zipball/17bf635e4d1a5b4d35d2cadf153cd589b78af7f0",
                "reference": "17bf635e4d1a5b4d35d2cadf153cd589b78af7f0",
                "shasum": ""
            },
            "require": {
                "php": ">=5.4"
            },
            "require-dev": {
                "milesj/emojibase": "3.1.0",
                "phpunit/phpunit": "^5.0"
            },
            "type": "library",
            "autoload": {
                "psr-4": {
                    "LitEmoji\\": "src/"
                }
            },
            "notification-url": "https://packagist.org/downloads/",
            "license": [
                "MIT"
            ],
            "description": "A PHP library simplifying the conversion of unicode, HTML and shortcode emoji.",
            "keywords": [
                "emoji",
                "php-emoji"
            ],
            "time": "2018-09-28T05:23:38+00:00"
        },
        {
            "name": "enshrined/svg-sanitize",
            "version": "0.9.2",
            "source": {
                "type": "git",
                "url": "https://github.com/darylldoyle/svg-sanitizer.git",
                "reference": "e0cb5ad3abea5459e0962cf79a92d34714c74dfa"
            },
            "dist": {
                "type": "zip",
                "url": "https://api.github.com/repos/darylldoyle/svg-sanitizer/zipball/e0cb5ad3abea5459e0962cf79a92d34714c74dfa",
                "reference": "e0cb5ad3abea5459e0962cf79a92d34714c74dfa",
                "shasum": ""
            },
            "require-dev": {
                "codeclimate/php-test-reporter": "^0.1.2",
                "phpunit/phpunit": "^6"
            },
            "type": "library",
            "autoload": {
                "psr-4": {
                    "enshrined\\svgSanitize\\": "src"
                }
            },
            "notification-url": "https://packagist.org/downloads/",
            "license": [
                "GPL-2.0+"
            ],
            "authors": [
                {
                    "name": "Daryll Doyle",
                    "email": "daryll@enshrined.co.uk"
                }
            ],
            "description": "An SVG sanitizer for PHP",
            "time": "2018-10-01T17:11:02+00:00"
        },
        {
            "name": "ezyang/htmlpurifier",
            "version": "v4.10.0",
            "source": {
                "type": "git",
                "url": "https://github.com/ezyang/htmlpurifier.git",
                "reference": "d85d39da4576a6934b72480be6978fb10c860021"
            },
            "dist": {
                "type": "zip",
                "url": "https://api.github.com/repos/ezyang/htmlpurifier/zipball/d85d39da4576a6934b72480be6978fb10c860021",
                "reference": "d85d39da4576a6934b72480be6978fb10c860021",
                "shasum": ""
            },
            "require": {
                "php": ">=5.2"
            },
            "require-dev": {
                "simpletest/simpletest": "^1.1"
            },
            "type": "library",
            "autoload": {
                "psr-0": {
                    "HTMLPurifier": "library/"
                },
                "files": [
                    "library/HTMLPurifier.composer.php"
                ]
            },
            "notification-url": "https://packagist.org/downloads/",
            "license": [
                "LGPL"
            ],
            "authors": [
                {
                    "name": "Edward Z. Yang",
                    "email": "admin@htmlpurifier.org",
                    "homepage": "http://ezyang.com"
                }
            ],
            "description": "Standards compliant HTML filter written in PHP",
            "homepage": "http://htmlpurifier.org/",
            "keywords": [
                "html"
            ],
            "time": "2018-02-23T01:58:20+00:00"
        },
        {
            "name": "flipboxfactory/craft-postmark",
            "version": "1.0.0",
            "source": {
                "type": "git",
                "url": "https://github.com/flipboxfactory/craft-postmark.git",
                "reference": "5cb8b1c00469560fe727b09d6f3c280c396340d8"
            },
            "dist": {
                "type": "zip",
                "url": "https://api.github.com/repos/flipboxfactory/craft-postmark/zipball/5cb8b1c00469560fe727b09d6f3c280c396340d8",
                "reference": "5cb8b1c00469560fe727b09d6f3c280c396340d8",
                "shasum": ""
            },
            "require": {
                "craftcms/cms": "^3.0",
                "wildbit/swiftmailer-postmark": "^3.0"
            },
            "require-dev": {
                "phpunit/phpunit": "^5.0",
                "squizlabs/php_codesniffer": "^2.0",
                "swiftmailer/swiftmailer": "~6.0"
            },
            "type": "craft-plugin",
            "extra": {
                "name": "Postmark",
                "handle": "postmark",
                "class": "flipbox\\postmark\\Postmark",
                "developer": "Flipbox Digital",
                "developerUrl": "https://www.flipboxdigital.com",
                "changelogUrl": "https://raw.githubusercontent.com/flipboxfactory/craft-postmark/master/CHANGELOG.md",
                "downloadUrl": "https://github.com/flipboxfactory/craft-postmark/archive/master.zip"
            },
            "autoload": {
                "psr-4": {
                    "flipbox\\postmark\\": "src/"
                }
            },
            "notification-url": "https://packagist.org/downloads/",
            "description": "Postmark mail adapter",
            "keywords": [
                "cms",
                "craftcms",
                "mailer",
                "postmark",
                "yii2"
            ],
            "time": "2018-10-15T20:16:17+00:00"
        },
        {
            "name": "guzzlehttp/guzzle",
            "version": "6.3.3",
            "source": {
                "type": "git",
                "url": "https://github.com/guzzle/guzzle.git",
                "reference": "407b0cb880ace85c9b63c5f9551db498cb2d50ba"
            },
            "dist": {
                "type": "zip",
                "url": "https://api.github.com/repos/guzzle/guzzle/zipball/407b0cb880ace85c9b63c5f9551db498cb2d50ba",
                "reference": "407b0cb880ace85c9b63c5f9551db498cb2d50ba",
                "shasum": ""
            },
            "require": {
                "guzzlehttp/promises": "^1.0",
                "guzzlehttp/psr7": "^1.4",
                "php": ">=5.5"
            },
            "require-dev": {
                "ext-curl": "*",
                "phpunit/phpunit": "^4.8.35 || ^5.7 || ^6.4 || ^7.0",
                "psr/log": "^1.0"
            },
            "suggest": {
                "psr/log": "Required for using the Log middleware"
            },
            "type": "library",
            "extra": {
                "branch-alias": {
                    "dev-master": "6.3-dev"
                }
            },
            "autoload": {
                "files": [
                    "src/functions_include.php"
                ],
                "psr-4": {
                    "GuzzleHttp\\": "src/"
                }
            },
            "notification-url": "https://packagist.org/downloads/",
            "license": [
                "MIT"
            ],
            "authors": [
                {
                    "name": "Michael Dowling",
                    "email": "mtdowling@gmail.com",
                    "homepage": "https://github.com/mtdowling"
                }
            ],
            "description": "Guzzle is a PHP HTTP client library",
            "homepage": "http://guzzlephp.org/",
            "keywords": [
                "client",
                "curl",
                "framework",
                "http",
                "http client",
                "rest",
                "web service"
            ],
            "time": "2018-04-22T15:46:56+00:00"
        },
        {
            "name": "guzzlehttp/promises",
            "version": "v1.3.1",
            "source": {
                "type": "git",
                "url": "https://github.com/guzzle/promises.git",
                "reference": "a59da6cf61d80060647ff4d3eb2c03a2bc694646"
            },
            "dist": {
                "type": "zip",
                "url": "https://api.github.com/repos/guzzle/promises/zipball/a59da6cf61d80060647ff4d3eb2c03a2bc694646",
                "reference": "a59da6cf61d80060647ff4d3eb2c03a2bc694646",
                "shasum": ""
            },
            "require": {
                "php": ">=5.5.0"
            },
            "require-dev": {
                "phpunit/phpunit": "^4.0"
            },
            "type": "library",
            "extra": {
                "branch-alias": {
                    "dev-master": "1.4-dev"
                }
            },
            "autoload": {
                "psr-4": {
                    "GuzzleHttp\\Promise\\": "src/"
                },
                "files": [
                    "src/functions_include.php"
                ]
            },
            "notification-url": "https://packagist.org/downloads/",
            "license": [
                "MIT"
            ],
            "authors": [
                {
                    "name": "Michael Dowling",
                    "email": "mtdowling@gmail.com",
                    "homepage": "https://github.com/mtdowling"
                }
            ],
            "description": "Guzzle promises library",
            "keywords": [
                "promise"
            ],
            "time": "2016-12-20T10:07:11+00:00"
        },
        {
            "name": "guzzlehttp/psr7",
            "version": "1.5.2",
            "source": {
                "type": "git",
                "url": "https://github.com/guzzle/psr7.git",
                "reference": "9f83dded91781a01c63574e387eaa769be769115"
            },
            "dist": {
                "type": "zip",
                "url": "https://api.github.com/repos/guzzle/psr7/zipball/9f83dded91781a01c63574e387eaa769be769115",
                "reference": "9f83dded91781a01c63574e387eaa769be769115",
                "shasum": ""
            },
            "require": {
                "php": ">=5.4.0",
                "psr/http-message": "~1.0",
                "ralouphie/getallheaders": "^2.0.5"
            },
            "provide": {
                "psr/http-message-implementation": "1.0"
            },
            "require-dev": {
                "phpunit/phpunit": "~4.8.36 || ^5.7.27 || ^6.5.8"
            },
            "type": "library",
            "extra": {
                "branch-alias": {
                    "dev-master": "1.5-dev"
                }
            },
            "autoload": {
                "psr-4": {
                    "GuzzleHttp\\Psr7\\": "src/"
                },
                "files": [
                    "src/functions_include.php"
                ]
            },
            "notification-url": "https://packagist.org/downloads/",
            "license": [
                "MIT"
            ],
            "authors": [
                {
                    "name": "Michael Dowling",
                    "email": "mtdowling@gmail.com",
                    "homepage": "https://github.com/mtdowling"
                },
                {
                    "name": "Tobias Schultze",
                    "homepage": "https://github.com/Tobion"
                }
            ],
            "description": "PSR-7 message implementation that also provides common utility methods",
            "keywords": [
                "http",
                "message",
                "psr-7",
                "request",
                "response",
                "stream",
                "uri",
                "url"
            ],
            "time": "2018-12-04T20:46:45+00:00"
        },
        {
            "name": "justinrainbow/json-schema",
            "version": "5.2.7",
            "source": {
                "type": "git",
                "url": "https://github.com/justinrainbow/json-schema.git",
                "reference": "8560d4314577199ba51bf2032f02cd1315587c23"
            },
            "dist": {
                "type": "zip",
                "url": "https://api.github.com/repos/justinrainbow/json-schema/zipball/8560d4314577199ba51bf2032f02cd1315587c23",
                "reference": "8560d4314577199ba51bf2032f02cd1315587c23",
                "shasum": ""
            },
            "require": {
                "php": ">=5.3.3"
            },
            "require-dev": {
                "friendsofphp/php-cs-fixer": "^2.1",
                "json-schema/json-schema-test-suite": "1.2.0",
                "phpunit/phpunit": "^4.8.35"
            },
            "bin": [
                "bin/validate-json"
            ],
            "type": "library",
            "extra": {
                "branch-alias": {
                    "dev-master": "5.0.x-dev"
                }
            },
            "autoload": {
                "psr-4": {
                    "JsonSchema\\": "src/JsonSchema/"
                }
            },
            "notification-url": "https://packagist.org/downloads/",
            "license": [
                "MIT"
            ],
            "authors": [
                {
                    "name": "Bruno Prieto Reis",
                    "email": "bruno.p.reis@gmail.com"
                },
                {
                    "name": "Justin Rainbow",
                    "email": "justin.rainbow@gmail.com"
                },
                {
                    "name": "Igor Wiedler",
                    "email": "igor@wiedler.ch"
                },
                {
                    "name": "Robert Schönthal",
                    "email": "seroscho@googlemail.com"
                }
            ],
            "description": "A library to validate a json schema.",
            "homepage": "https://github.com/justinrainbow/json-schema",
            "keywords": [
                "json",
                "schema"
            ],
            "time": "2018-02-14T22:26:30+00:00"
        },
        {
            "name": "knplabs/github-api",
            "version": "2.10.1",
            "source": {
                "type": "git",
                "url": "https://github.com/KnpLabs/php-github-api.git",
                "reference": "493423ae7ad1fa9075924cdfb98537828b9e80b5"
            },
            "dist": {
                "type": "zip",
                "url": "https://api.github.com/repos/KnpLabs/php-github-api/zipball/493423ae7ad1fa9075924cdfb98537828b9e80b5",
                "reference": "493423ae7ad1fa9075924cdfb98537828b9e80b5",
                "shasum": ""
            },
            "require": {
                "php": "^5.6 || ^7.0",
                "php-http/cache-plugin": "^1.4",
                "php-http/client-common": "^1.6",
                "php-http/client-implementation": "^1.0",
                "php-http/discovery": "^1.0",
                "php-http/httplug": "^1.1",
                "psr/cache": "^1.0",
                "psr/http-message": "^1.0"
            },
            "require-dev": {
                "cache/array-adapter": "^0.4",
                "guzzlehttp/psr7": "^1.2",
                "php-http/guzzle6-adapter": "^1.0",
                "php-http/mock-client": "^1.0",
                "phpunit/phpunit": "^5.5 || ^6.0"
            },
            "type": "library",
            "extra": {
                "branch-alias": {
                    "dev-master": "2.10.x-dev"
                }
            },
            "autoload": {
                "psr-4": {
                    "Github\\": "lib/Github/"
                }
            },
            "notification-url": "https://packagist.org/downloads/",
            "license": [
                "MIT"
            ],
            "authors": [
                {
                    "name": "Thibault Duplessis",
                    "email": "thibault.duplessis@gmail.com",
                    "homepage": "http://ornicar.github.com"
                },
                {
                    "name": "KnpLabs Team",
                    "homepage": "http://knplabs.com"
                }
            ],
            "description": "GitHub API v3 client",
            "homepage": "https://github.com/KnpLabs/php-github-api",
            "keywords": [
                "api",
                "gh",
                "gist",
                "github"
            ],
            "time": "2018-09-05T19:12:14+00:00"
        },
        {
            "name": "layershifter/tld-database",
            "version": "1.0.64",
            "source": {
                "type": "git",
                "url": "https://github.com/layershifter/TLDDatabase.git",
                "reference": "16d9b7cd195eda57c08c64f75e9dbc175320e0cc"
            },
            "dist": {
                "type": "zip",
                "url": "https://api.github.com/repos/layershifter/TLDDatabase/zipball/16d9b7cd195eda57c08c64f75e9dbc175320e0cc",
                "reference": "16d9b7cd195eda57c08c64f75e9dbc175320e0cc",
                "shasum": ""
            },
            "require": {
                "ext-curl": "*",
                "layershifter/tld-support": "^1.0.0",
                "php": "^5.5.0 || ^7.0"
            },
            "require-dev": {
                "codeclimate/php-test-reporter": "dev-master",
                "mikey179/vfsstream": "^1.6",
                "phpmd/phpmd": "@stable",
                "phpunit/phpunit": "^4.8 || ^5.0",
                "squizlabs/php_codesniffer": "~2.0"
            },
            "type": "library",
            "autoload": {
                "psr-4": {
                    "LayerShifter\\TLDDatabase\\": "src/"
                }
            },
            "notification-url": "https://packagist.org/downloads/",
            "license": [
                "Apache-2.0"
            ],
            "authors": [
                {
                    "name": "Alexander Fedyashov",
                    "email": "a@fedyashov.com"
                }
            ],
            "description": "Database abstraction for Public Suffix List",
            "keywords": [
                "PSL",
                "Public Suffix List",
                "domain database",
                "tld database"
            ],
            "time": "2018-11-09T09:12:04+00:00"
        },
        {
            "name": "layershifter/tld-extract",
            "version": "1.2.7",
            "source": {
                "type": "git",
                "url": "https://github.com/layershifter/TLDExtract.git",
                "reference": "913f82f3d84d314350095aac9dab46df2fa3555d"
            },
            "dist": {
                "type": "zip",
                "url": "https://api.github.com/repos/layershifter/TLDExtract/zipball/913f82f3d84d314350095aac9dab46df2fa3555d",
                "reference": "913f82f3d84d314350095aac9dab46df2fa3555d",
                "shasum": ""
            },
            "require": {
                "layershifter/tld-database": "^1.0",
                "layershifter/tld-support": "^1.1",
                "php": "^5.5.0 || ^7.0",
                "true/punycode": "^2.1.1"
            },
            "require-dev": {
                "phpmd/phpmd": "@stable",
                "phpunit/phpunit": "^4.8 || ^5.0",
                "squizlabs/php_codesniffer": "~2.0"
            },
            "type": "library",
            "autoload": {
                "files": [
                    "src/static.php"
                ],
                "psr-4": {
                    "LayerShifter\\TLDExtract\\": "src/"
                }
            },
            "notification-url": "https://packagist.org/downloads/",
            "license": [
                "Apache-2.0"
            ],
            "authors": [
                {
                    "name": "Alexander Fedyashov",
                    "email": "a@fedyashov.com"
                }
            ],
            "description": "TLDExtract, library for extracting parts of domain, e.q. domain parser",
            "keywords": [
                "TLDExtract",
                "domain parser"
            ],
            "time": "2018-09-28T10:05:58+00:00"
        },
        {
            "name": "layershifter/tld-support",
            "version": "1.1.1",
            "source": {
                "type": "git",
                "url": "https://github.com/layershifter/TLDSupport.git",
                "reference": "9b9eb2350db82239289f4e6eb250a2fe4865b0db"
            },
            "dist": {
                "type": "zip",
                "url": "https://api.github.com/repos/layershifter/TLDSupport/zipball/9b9eb2350db82239289f4e6eb250a2fe4865b0db",
                "reference": "9b9eb2350db82239289f4e6eb250a2fe4865b0db",
                "shasum": ""
            },
            "require": {
                "php": ">=5.5",
                "symfony/polyfill-mbstring": "^1.2"
            },
            "require-dev": {
                "codeclimate/php-test-reporter": "dev-master",
                "phpmd/phpmd": "@stable",
                "phpunit/phpunit": "4.8.*",
                "squizlabs/php_codesniffer": "2.*"
            },
            "type": "library",
            "autoload": {
                "psr-4": {
                    "LayerShifter\\TLDSupport\\": "src/"
                }
            },
            "notification-url": "https://packagist.org/downloads/",
            "license": [
                "Apache-2.0"
            ],
            "authors": [
                {
                    "name": "Alexander Fedyashov",
                    "email": "a@fedyashov.com"
                }
            ],
            "description": "Support package for TLDDatabase and TLDExtract",
            "time": "2016-06-18T12:28:04+00:00"
        },
        {
            "name": "lcobucci/jwt",
            "version": "3.2.5",
            "source": {
                "type": "git",
                "url": "https://github.com/lcobucci/jwt.git",
                "reference": "82be04b4753f8b7693b62852b7eab30f97524f9b"
            },
            "dist": {
                "type": "zip",
                "url": "https://api.github.com/repos/lcobucci/jwt/zipball/82be04b4753f8b7693b62852b7eab30f97524f9b",
                "reference": "82be04b4753f8b7693b62852b7eab30f97524f9b",
                "shasum": ""
            },
            "require": {
                "ext-openssl": "*",
                "php": ">=5.5"
            },
            "require-dev": {
                "mdanter/ecc": "~0.3.1",
                "mikey179/vfsstream": "~1.5",
                "phpmd/phpmd": "~2.2",
                "phpunit/php-invoker": "~1.1",
                "phpunit/phpunit": "~4.5",
                "squizlabs/php_codesniffer": "~2.3"
            },
            "suggest": {
                "mdanter/ecc": "Required to use Elliptic Curves based algorithms."
            },
            "type": "library",
            "extra": {
                "branch-alias": {
                    "dev-master": "3.1-dev"
                }
            },
            "autoload": {
                "psr-4": {
                    "Lcobucci\\JWT\\": "src"
                }
            },
            "notification-url": "https://packagist.org/downloads/",
            "license": [
                "BSD-3-Clause"
            ],
            "authors": [
                {
                    "name": "Luís Otávio Cobucci Oblonczyk",
                    "email": "lcobucci@gmail.com",
                    "role": "developer"
                }
            ],
            "description": "A simple library to work with JSON Web Token and JSON Web Signature",
            "keywords": [
                "JWS",
                "jwt"
            ],
            "time": "2018-11-11T12:22:26+00:00"
        },
        {
            "name": "league/event",
            "version": "2.2.0",
            "source": {
                "type": "git",
                "url": "https://github.com/thephpleague/event.git",
                "reference": "d2cc124cf9a3fab2bb4ff963307f60361ce4d119"
            },
            "dist": {
                "type": "zip",
                "url": "https://api.github.com/repos/thephpleague/event/zipball/d2cc124cf9a3fab2bb4ff963307f60361ce4d119",
                "reference": "d2cc124cf9a3fab2bb4ff963307f60361ce4d119",
                "shasum": ""
            },
            "require": {
                "php": ">=5.4.0"
            },
            "require-dev": {
                "henrikbjorn/phpspec-code-coverage": "~1.0.1",
                "phpspec/phpspec": "^2.2"
            },
            "type": "library",
            "extra": {
                "branch-alias": {
                    "dev-master": "2.2-dev"
                }
            },
            "autoload": {
                "psr-4": {
                    "League\\Event\\": "src/"
                }
            },
            "notification-url": "https://packagist.org/downloads/",
            "license": [
                "MIT"
            ],
            "authors": [
                {
                    "name": "Frank de Jonge",
                    "email": "info@frenky.net"
                }
            ],
            "description": "Event package",
            "keywords": [
                "emitter",
                "event",
                "listener"
            ],
            "time": "2018-11-26T11:52:41+00:00"
        },
        {
            "name": "league/flysystem",
            "version": "1.0.49",
            "source": {
                "type": "git",
                "url": "https://github.com/thephpleague/flysystem.git",
                "reference": "a63cc83d8a931b271be45148fa39ba7156782ffd"
            },
            "dist": {
                "type": "zip",
                "url": "https://api.github.com/repos/thephpleague/flysystem/zipball/a63cc83d8a931b271be45148fa39ba7156782ffd",
                "reference": "a63cc83d8a931b271be45148fa39ba7156782ffd",
                "shasum": ""
            },
            "require": {
                "ext-fileinfo": "*",
                "php": ">=5.5.9"
            },
            "conflict": {
                "league/flysystem-sftp": "<1.0.6"
            },
            "require-dev": {
                "phpspec/phpspec": "^3.4",
                "phpunit/phpunit": "^5.7.10"
            },
            "suggest": {
                "ext-fileinfo": "Required for MimeType",
                "ext-ftp": "Allows you to use FTP server storage",
                "ext-openssl": "Allows you to use FTPS server storage",
                "league/flysystem-aws-s3-v2": "Allows you to use S3 storage with AWS SDK v2",
                "league/flysystem-aws-s3-v3": "Allows you to use S3 storage with AWS SDK v3",
                "league/flysystem-azure": "Allows you to use Windows Azure Blob storage",
                "league/flysystem-cached-adapter": "Flysystem adapter decorator for metadata caching",
                "league/flysystem-eventable-filesystem": "Allows you to use EventableFilesystem",
                "league/flysystem-rackspace": "Allows you to use Rackspace Cloud Files",
                "league/flysystem-sftp": "Allows you to use SFTP server storage via phpseclib",
                "league/flysystem-webdav": "Allows you to use WebDAV storage",
                "league/flysystem-ziparchive": "Allows you to use ZipArchive adapter",
                "spatie/flysystem-dropbox": "Allows you to use Dropbox storage",
                "srmklive/flysystem-dropbox-v2": "Allows you to use Dropbox storage for PHP 5 applications"
            },
            "type": "library",
            "extra": {
                "branch-alias": {
                    "dev-master": "1.1-dev"
                }
            },
            "autoload": {
                "psr-4": {
                    "League\\Flysystem\\": "src/"
                }
            },
            "notification-url": "https://packagist.org/downloads/",
            "license": [
                "MIT"
            ],
            "authors": [
                {
                    "name": "Frank de Jonge",
                    "email": "info@frenky.net"
                }
            ],
            "description": "Filesystem abstraction: Many filesystems, one API.",
            "keywords": [
                "Cloud Files",
                "WebDAV",
                "abstraction",
                "aws",
                "cloud",
                "copy.com",
                "dropbox",
                "file systems",
                "files",
                "filesystem",
                "filesystems",
                "ftp",
                "rackspace",
                "remote",
                "s3",
                "sftp",
                "storage"
            ],
            "time": "2018-11-23T23:41:29+00:00"
        },
        {
            "name": "league/flysystem-aws-s3-v3",
            "version": "1.0.21",
            "source": {
                "type": "git",
                "url": "https://github.com/thephpleague/flysystem-aws-s3-v3.git",
                "reference": "43523fec10a831ea48bedb3277e3f3fa218f4e49"
            },
            "dist": {
                "type": "zip",
                "url": "https://api.github.com/repos/thephpleague/flysystem-aws-s3-v3/zipball/43523fec10a831ea48bedb3277e3f3fa218f4e49",
                "reference": "43523fec10a831ea48bedb3277e3f3fa218f4e49",
                "shasum": ""
            },
            "require": {
                "aws/aws-sdk-php": "^3.0.0",
                "league/flysystem": "^1.0.40",
                "php": ">=5.5.0"
            },
            "require-dev": {
                "henrikbjorn/phpspec-code-coverage": "~1.0.1",
                "phpspec/phpspec": "^2.0.0"
            },
            "type": "library",
            "extra": {
                "branch-alias": {
                    "dev-master": "1.0-dev"
                }
            },
            "autoload": {
                "psr-4": {
                    "League\\Flysystem\\AwsS3v3\\": "src/"
                }
            },
            "notification-url": "https://packagist.org/downloads/",
            "license": [
                "MIT"
            ],
            "authors": [
                {
                    "name": "Frank de Jonge",
                    "email": "info@frenky.net"
                }
            ],
            "description": "Flysystem adapter for the AWS S3 SDK v3.x",
            "time": "2018-10-08T07:53:55+00:00"
        },
        {
            "name": "league/oauth2-client",
            "version": "2.4.1",
            "source": {
                "type": "git",
                "url": "https://github.com/thephpleague/oauth2-client.git",
                "reference": "cc114abc622a53af969e8664722e84ca36257530"
            },
            "dist": {
                "type": "zip",
                "url": "https://api.github.com/repos/thephpleague/oauth2-client/zipball/cc114abc622a53af969e8664722e84ca36257530",
                "reference": "cc114abc622a53af969e8664722e84ca36257530",
                "shasum": ""
            },
            "require": {
                "guzzlehttp/guzzle": "^6.0",
                "paragonie/random_compat": "^1|^2|^9.99",
                "php": "^5.6|^7.0"
            },
            "require-dev": {
                "eloquent/liberator": "^2.0",
                "eloquent/phony-phpunit": "^1.0|^3.0",
                "jakub-onderka/php-parallel-lint": "^0.9.2",
                "phpunit/phpunit": "^5.7|^6.0",
                "squizlabs/php_codesniffer": "^2.3|^3.0"
            },
            "type": "library",
            "extra": {
                "branch-alias": {
                    "dev-2.x": "2.0.x-dev"
                }
            },
            "autoload": {
                "psr-4": {
                    "League\\OAuth2\\Client\\": "src/"
                }
            },
            "notification-url": "https://packagist.org/downloads/",
            "license": [
                "MIT"
            ],
            "authors": [
                {
                    "name": "Alex Bilbie",
                    "email": "hello@alexbilbie.com",
                    "homepage": "http://www.alexbilbie.com",
                    "role": "Developer"
                },
                {
                    "name": "Woody Gilk",
                    "homepage": "https://github.com/shadowhand",
                    "role": "Contributor"
                }
            ],
            "description": "OAuth 2.0 Client Library",
            "keywords": [
                "Authentication",
                "SSO",
                "authorization",
                "identity",
                "idp",
                "oauth",
                "oauth2",
                "single sign on"
            ],
            "time": "2018-11-22T18:33:57+00:00"
        },
        {
            "name": "league/oauth2-github",
            "version": "2.0.0",
            "source": {
                "type": "git",
                "url": "https://github.com/thephpleague/oauth2-github.git",
                "reference": "e63d64f3ec167c09232d189c6b0c397458a99357"
            },
            "dist": {
                "type": "zip",
                "url": "https://api.github.com/repos/thephpleague/oauth2-github/zipball/e63d64f3ec167c09232d189c6b0c397458a99357",
                "reference": "e63d64f3ec167c09232d189c6b0c397458a99357",
                "shasum": ""
            },
            "require": {
                "league/oauth2-client": "^2.0"
            },
            "require-dev": {
                "mockery/mockery": "~0.9",
                "phpunit/phpunit": "~4.0",
                "squizlabs/php_codesniffer": "~2.0"
            },
            "type": "library",
            "extra": {
                "branch-alias": {
                    "dev-master": "1.0.x-dev"
                }
            },
            "autoload": {
                "psr-4": {
                    "League\\OAuth2\\Client\\": "src/"
                }
            },
            "notification-url": "https://packagist.org/downloads/",
            "license": [
                "MIT"
            ],
            "authors": [
                {
                    "name": "Steven Maguire",
                    "email": "stevenmaguire@gmail.com",
                    "homepage": "https://github.com/stevenmaguire"
                }
            ],
            "description": "Github OAuth 2.0 Client Provider for The PHP League OAuth2-Client",
            "keywords": [
                "authorisation",
                "authorization",
                "client",
                "github",
                "oauth",
                "oauth2"
            ],
            "time": "2017-01-26T01:14:51+00:00"
        },
        {
            "name": "league/oauth2-server",
            "version": "6.1.1",
            "source": {
                "type": "git",
                "url": "https://github.com/thephpleague/oauth2-server.git",
                "reference": "a0cabb573c7cd5ee01803daec992d6ee3677c4ae"
            },
            "dist": {
                "type": "zip",
                "url": "https://api.github.com/repos/thephpleague/oauth2-server/zipball/a0cabb573c7cd5ee01803daec992d6ee3677c4ae",
                "reference": "a0cabb573c7cd5ee01803daec992d6ee3677c4ae",
                "shasum": ""
            },
            "require": {
                "defuse/php-encryption": "^2.1",
                "ext-openssl": "*",
                "lcobucci/jwt": "^3.1",
                "league/event": "^2.1",
                "paragonie/random_compat": "^2.0",
                "php": ">=5.6.0",
                "psr/http-message": "^1.0"
            },
            "replace": {
                "league/oauth2server": "*",
                "lncd/oauth2": "*"
            },
            "require-dev": {
                "phpunit/phpunit": "^4.8.38 || ^5.7.21",
                "zendframework/zend-diactoros": "^1.0"
            },
            "type": "library",
            "autoload": {
                "psr-4": {
                    "League\\OAuth2\\Server\\": "src/"
                }
            },
            "notification-url": "https://packagist.org/downloads/",
            "license": [
                "MIT"
            ],
            "authors": [
                {
                    "name": "Alex Bilbie",
                    "email": "hello@alexbilbie.com",
                    "homepage": "http://www.alexbilbie.com",
                    "role": "Developer"
                }
            ],
            "description": "A lightweight and powerful OAuth 2.0 authorization and resource server library with support for all the core specification grants. This library will allow you to secure your API with OAuth and allow your applications users to approve apps that want to access their data from your API.",
            "homepage": "https://oauth2.thephpleague.com/",
            "keywords": [
                "Authentication",
                "api",
                "auth",
                "authorisation",
                "authorization",
                "oauth",
                "oauth 2",
                "oauth 2.0",
                "oauth2",
                "protect",
                "resource",
                "secure",
                "server"
            ],
            "time": "2017-12-23T23:33:42+00:00"
        },
        {
            "name": "markbaker/complex",
            "version": "1.4.7",
            "source": {
                "type": "git",
                "url": "https://github.com/MarkBaker/PHPComplex.git",
                "reference": "1ea674a8308baf547cbcbd30c5fcd6d301b7c000"
            },
            "dist": {
                "type": "zip",
                "url": "https://api.github.com/repos/MarkBaker/PHPComplex/zipball/1ea674a8308baf547cbcbd30c5fcd6d301b7c000",
                "reference": "1ea674a8308baf547cbcbd30c5fcd6d301b7c000",
                "shasum": ""
            },
            "require": {
                "php": "^5.6.0|^7.0.0"
            },
            "require-dev": {
                "dealerdirect/phpcodesniffer-composer-installer": "^0.4.3",
                "phpcompatibility/php-compatibility": "^8.0",
                "phpdocumentor/phpdocumentor": "2.*",
                "phploc/phploc": "2.*",
                "phpmd/phpmd": "2.*",
                "phpunit/phpunit": "^4.8.35|^5.4.0",
                "sebastian/phpcpd": "2.*",
                "squizlabs/php_codesniffer": "^3.3.0"
            },
            "type": "library",
            "autoload": {
                "psr-4": {
                    "Complex\\": "classes/src/"
                },
                "files": [
                    "classes/src/functions/abs.php",
                    "classes/src/functions/acos.php",
                    "classes/src/functions/acosh.php",
                    "classes/src/functions/acot.php",
                    "classes/src/functions/acoth.php",
                    "classes/src/functions/acsc.php",
                    "classes/src/functions/acsch.php",
                    "classes/src/functions/argument.php",
                    "classes/src/functions/asec.php",
                    "classes/src/functions/asech.php",
                    "classes/src/functions/asin.php",
                    "classes/src/functions/asinh.php",
                    "classes/src/functions/atan.php",
                    "classes/src/functions/atanh.php",
                    "classes/src/functions/conjugate.php",
                    "classes/src/functions/cos.php",
                    "classes/src/functions/cosh.php",
                    "classes/src/functions/cot.php",
                    "classes/src/functions/coth.php",
                    "classes/src/functions/csc.php",
                    "classes/src/functions/csch.php",
                    "classes/src/functions/exp.php",
                    "classes/src/functions/inverse.php",
                    "classes/src/functions/ln.php",
                    "classes/src/functions/log2.php",
                    "classes/src/functions/log10.php",
                    "classes/src/functions/negative.php",
                    "classes/src/functions/pow.php",
                    "classes/src/functions/rho.php",
                    "classes/src/functions/sec.php",
                    "classes/src/functions/sech.php",
                    "classes/src/functions/sin.php",
                    "classes/src/functions/sinh.php",
                    "classes/src/functions/sqrt.php",
                    "classes/src/functions/tan.php",
                    "classes/src/functions/tanh.php",
                    "classes/src/functions/theta.php",
                    "classes/src/operations/add.php",
                    "classes/src/operations/subtract.php",
                    "classes/src/operations/multiply.php",
                    "classes/src/operations/divideby.php",
                    "classes/src/operations/divideinto.php"
                ]
            },
            "notification-url": "https://packagist.org/downloads/",
            "license": [
                "MIT"
            ],
            "authors": [
                {
                    "name": "Mark Baker",
                    "email": "mark@lange.demon.co.uk"
                }
            ],
            "description": "PHP Class for working with complex numbers",
            "homepage": "https://github.com/MarkBaker/PHPComplex",
            "keywords": [
                "complex",
                "mathematics"
            ],
            "time": "2018-10-13T23:28:42+00:00"
        },
        {
            "name": "markbaker/matrix",
            "version": "1.1.4",
            "source": {
                "type": "git",
                "url": "https://github.com/MarkBaker/PHPMatrix.git",
                "reference": "6ea97472b5baf12119b4f31f802835b820dd6d64"
            },
            "dist": {
                "type": "zip",
                "url": "https://api.github.com/repos/MarkBaker/PHPMatrix/zipball/6ea97472b5baf12119b4f31f802835b820dd6d64",
                "reference": "6ea97472b5baf12119b4f31f802835b820dd6d64",
                "shasum": ""
            },
            "require": {
                "php": "^5.6.0|^7.0.0"
            },
            "require-dev": {
                "dealerdirect/phpcodesniffer-composer-installer": "^0.4.3",
                "phpcompatibility/php-compatibility": "^8.0",
                "phpdocumentor/phpdocumentor": "2.*",
                "phploc/phploc": "2.*",
                "phpmd/phpmd": "2.*",
                "phpunit/phpunit": "^4.8.35|^5.4.0",
                "sebastian/phpcpd": "2.*",
                "squizlabs/php_codesniffer": "^3.3.0"
            },
            "type": "library",
            "autoload": {
                "psr-4": {
                    "Matrix\\": "classes/src/"
                },
                "files": [
                    "classes/src/functions/adjoint.php",
                    "classes/src/functions/antidiagonal.php",
                    "classes/src/functions/cofactors.php",
                    "classes/src/functions/determinant.php",
                    "classes/src/functions/diagonal.php",
                    "classes/src/functions/identity.php",
                    "classes/src/functions/inverse.php",
                    "classes/src/functions/minors.php",
                    "classes/src/functions/trace.php",
                    "classes/src/functions/transpose.php",
                    "classes/src/operations/add.php",
                    "classes/src/operations/directsum.php",
                    "classes/src/operations/subtract.php",
                    "classes/src/operations/multiply.php",
                    "classes/src/operations/divideby.php",
                    "classes/src/operations/divideinto.php"
                ]
            },
            "notification-url": "https://packagist.org/downloads/",
            "license": [
                "MIT"
            ],
            "authors": [
                {
                    "name": "Mark Baker",
                    "email": "mark@lange.demon.co.uk"
                }
            ],
            "description": "PHP Class for working with matrices",
            "homepage": "https://github.com/MarkBaker/PHPMatrix",
            "keywords": [
                "mathematics",
                "matrix",
                "vector"
            ],
            "time": "2018-11-04T22:12:12+00:00"
        },
        {
            "name": "mikehaertl/php-shellcommand",
            "version": "1.4.1",
            "source": {
                "type": "git",
                "url": "https://github.com/mikehaertl/php-shellcommand.git",
                "reference": "903ee95d3ee8f65ebbe4c6e17705d1d91760521a"
            },
            "dist": {
                "type": "zip",
                "url": "https://api.github.com/repos/mikehaertl/php-shellcommand/zipball/903ee95d3ee8f65ebbe4c6e17705d1d91760521a",
                "reference": "903ee95d3ee8f65ebbe4c6e17705d1d91760521a",
                "shasum": ""
            },
            "require": {
                "php": ">= 5.4.0"
            },
            "type": "library",
            "autoload": {
                "psr-4": {
                    "mikehaertl\\shellcommand\\": "src/"
                }
            },
            "notification-url": "https://packagist.org/downloads/",
            "license": [
                "MIT"
            ],
            "authors": [
                {
                    "name": "Michael Härtl",
                    "email": "haertl.mike@gmail.com"
                }
            ],
            "description": "An object oriented interface to shell commands",
            "keywords": [
                "shell"
            ],
            "time": "2018-07-07T07:35:36+00:00"
        },
        {
            "name": "moccalotto/eu",
            "version": "0.3.0",
            "source": {
                "type": "git",
                "url": "https://github.com/moccalotto/phpeu.git",
                "reference": "432ab801befb8ca8c46f2ea3e29088c195910da7"
            },
            "dist": {
                "type": "zip",
                "url": "https://api.github.com/repos/moccalotto/phpeu/zipball/432ab801befb8ca8c46f2ea3e29088c195910da7",
                "reference": "432ab801befb8ca8c46f2ea3e29088c195910da7",
                "shasum": ""
            },
            "require": {
                "php": ">=5.6.0"
            },
            "type": "library",
            "autoload": {
                "psr-4": {
                    "Moccalotto\\Eu\\": "src"
                }
            },
            "notification-url": "https://packagist.org/downloads/",
            "license": [
                "MIT"
            ],
            "authors": [
                {
                    "name": "Kim Ravn Hansen",
                    "email": "moccalotto@gmail.com"
                }
            ],
            "description": "Tiny lib for info about EU countries",
            "keywords": [
                "Europe",
                "European Union",
                "eu",
                "vat"
            ],
            "time": "2017-01-31T07:39:32+00:00"
        },
        {
            "name": "moneyphp/money",
            "version": "v3.2.0",
            "source": {
                "type": "git",
                "url": "https://github.com/moneyphp/money.git",
                "reference": "53ce6e4b9a2aac6e5194a0a633b7a556a6b04b07"
            },
            "dist": {
                "type": "zip",
                "url": "https://api.github.com/repos/moneyphp/money/zipball/53ce6e4b9a2aac6e5194a0a633b7a556a6b04b07",
                "reference": "53ce6e4b9a2aac6e5194a0a633b7a556a6b04b07",
                "shasum": ""
            },
            "require": {
                "php": ">=5.6"
            },
            "require-dev": {
                "cache/taggable-cache": "^0.4.0",
                "doctrine/instantiator": "^1.0.5",
                "ext-bcmath": "*",
                "ext-gmp": "*",
                "ext-intl": "*",
                "florianv/exchanger": "^1.0",
                "florianv/swap": "^3.0",
                "leanphp/phpspec-code-coverage": "^3.0 || ^4.0",
                "moneyphp/iso-currencies": "^3.0",
                "php-http/message": "^1.4",
                "php-http/mock-client": "^1.0.0",
                "phpspec/phpspec": "^3.0",
                "phpunit/phpunit": "^5.7 || ^6.4 || ^7.0",
                "psr/cache": "^1.0",
                "symfony/phpunit-bridge": "^4"
            },
            "suggest": {
                "ext-bcmath": "Calculate without integer limits",
                "ext-gmp": "Calculate without integer limits",
                "ext-intl": "Format Money objects with intl",
                "florianv/exchanger": "Exchange rates library for PHP",
                "florianv/swap": "Exchange rates library for PHP",
                "psr/cache-implementation": "Used for Currency caching"
            },
            "type": "library",
            "extra": {
                "branch-alias": {
                    "dev-master": "3.0-dev"
                }
            },
            "autoload": {
                "psr-4": {
                    "Money\\": "src/"
                }
            },
            "notification-url": "https://packagist.org/downloads/",
            "license": [
                "MIT"
            ],
            "authors": [
                {
                    "name": "Márk Sági-Kazár",
                    "email": "mark.sagikazar@gmail.com"
                },
                {
                    "name": "Mathias Verraes",
                    "email": "mathias@verraes.net",
                    "homepage": "http://verraes.net"
                },
                {
                    "name": "Frederik Bosch",
                    "email": "f.bosch@genkgo.nl"
                }
            ],
            "description": "PHP implementation of Fowler's Money pattern",
            "homepage": "http://moneyphp.org",
            "keywords": [
                "Value Object",
                "money",
                "vo"
            ],
            "time": "2018-12-05T12:17:01+00:00"
        },
        {
            "name": "mtdowling/jmespath.php",
            "version": "2.4.0",
            "source": {
                "type": "git",
                "url": "https://github.com/jmespath/jmespath.php.git",
                "reference": "adcc9531682cf87dfda21e1fd5d0e7a41d292fac"
            },
            "dist": {
                "type": "zip",
                "url": "https://api.github.com/repos/jmespath/jmespath.php/zipball/adcc9531682cf87dfda21e1fd5d0e7a41d292fac",
                "reference": "adcc9531682cf87dfda21e1fd5d0e7a41d292fac",
                "shasum": ""
            },
            "require": {
                "php": ">=5.4.0"
            },
            "require-dev": {
                "phpunit/phpunit": "~4.0"
            },
            "bin": [
                "bin/jp.php"
            ],
            "type": "library",
            "extra": {
                "branch-alias": {
                    "dev-master": "2.0-dev"
                }
            },
            "autoload": {
                "psr-4": {
                    "JmesPath\\": "src/"
                },
                "files": [
                    "src/JmesPath.php"
                ]
            },
            "notification-url": "https://packagist.org/downloads/",
            "license": [
                "MIT"
            ],
            "authors": [
                {
                    "name": "Michael Dowling",
                    "email": "mtdowling@gmail.com",
                    "homepage": "https://github.com/mtdowling"
                }
            ],
            "description": "Declaratively specify how to extract elements from a JSON document",
            "keywords": [
                "json",
                "jsonpath"
            ],
            "time": "2016-12-03T22:08:25+00:00"
        },
        {
            "name": "nystudio107/craft-twigpack",
            "version": "1.1.3",
            "source": {
                "type": "git",
                "url": "https://github.com/nystudio107/craft-twigpack.git",
                "reference": "f9c49a1b1bfdc204bf04878e0ef8804c8e19c3ca"
            },
            "dist": {
                "type": "zip",
                "url": "https://api.github.com/repos/nystudio107/craft-twigpack/zipball/f9c49a1b1bfdc204bf04878e0ef8804c8e19c3ca",
                "reference": "f9c49a1b1bfdc204bf04878e0ef8804c8e19c3ca",
                "shasum": ""
            },
            "require": {
                "craftcms/cms": "^3.0.0"
            },
            "type": "craft-plugin",
            "extra": {
                "name": "Twigpack",
                "handle": "twigpack",
                "hasCpSettings": false,
                "hasCpSection": false,
                "changelogUrl": "https://raw.githubusercontent.com/craft-nystudio107/twigpack/v1/CHANGELOG.md",
                "components": {
                    "manifest": "nystudio107\\twigpack\\services\\Manifest"
                },
                "class": "nystudio107\\twigpack\\Twigpack"
            },
            "autoload": {
                "psr-4": {
                    "nystudio107\\twigpack\\": "src/"
                }
            },
            "notification-url": "https://packagist.org/downloads/",
            "license": [
                "MIT"
            ],
            "authors": [
                {
                    "name": "nystudio107",
                    "homepage": "https://nystudio107.com/"
                }
            ],
            "description": "Twigpack is a bridge between Twig and webpack, with manifest.json & webpack-dev-server HMR support",
            "keywords": [
                "craft-plugin",
                "craftcms",
                "hmr-support",
                "manifest-json",
                "twig",
                "webpack",
                "webpack-dev-server"
            ],
            "time": "2018-10-31T04:18:12+00:00"
        },
        {
            "name": "paragonie/random_compat",
            "version": "v2.0.18",
            "source": {
                "type": "git",
                "url": "https://github.com/paragonie/random_compat.git",
                "reference": "0a58ef6e3146256cc3dc7cc393927bcc7d1b72db"
            },
            "dist": {
                "type": "zip",
                "url": "https://api.github.com/repos/paragonie/random_compat/zipball/0a58ef6e3146256cc3dc7cc393927bcc7d1b72db",
                "reference": "0a58ef6e3146256cc3dc7cc393927bcc7d1b72db",
                "shasum": ""
            },
            "require": {
                "php": ">=5.2.0"
            },
            "require-dev": {
                "phpunit/phpunit": "4.*|5.*"
            },
            "suggest": {
                "ext-libsodium": "Provides a modern crypto API that can be used to generate random bytes."
            },
            "type": "library",
            "autoload": {
                "files": [
                    "lib/random.php"
                ]
            },
            "notification-url": "https://packagist.org/downloads/",
            "license": [
                "MIT"
            ],
            "authors": [
                {
                    "name": "Paragon Initiative Enterprises",
                    "email": "security@paragonie.com",
                    "homepage": "https://paragonie.com"
                }
            ],
            "description": "PHP 5.x polyfill for random_bytes() and random_int() from PHP 7",
            "keywords": [
                "csprng",
                "polyfill",
                "pseudorandom",
                "random"
            ],
            "time": "2019-01-03T20:59:08+00:00"
        },
        {
            "name": "phenx/php-font-lib",
            "version": "0.5.1",
            "source": {
                "type": "git",
                "url": "https://github.com/PhenX/php-font-lib.git",
                "reference": "760148820110a1ae0936e5cc35851e25a938bc97"
            },
            "dist": {
                "type": "zip",
                "url": "https://api.github.com/repos/PhenX/php-font-lib/zipball/760148820110a1ae0936e5cc35851e25a938bc97",
                "reference": "760148820110a1ae0936e5cc35851e25a938bc97",
                "shasum": ""
            },
            "require-dev": {
                "phpunit/phpunit": "^4.8"
            },
            "type": "library",
            "autoload": {
                "psr-4": {
                    "FontLib\\": "src/FontLib"
                }
            },
            "notification-url": "https://packagist.org/downloads/",
            "license": [
                "LGPL-3.0"
            ],
            "authors": [
                {
                    "name": "Fabien Ménager",
                    "email": "fabien.menager@gmail.com"
                }
            ],
            "description": "A library to read, parse, export and make subsets of different types of font files.",
            "homepage": "https://github.com/PhenX/php-font-lib",
            "time": "2017-09-13T16:14:37+00:00"
        },
        {
            "name": "phenx/php-svg-lib",
            "version": "v0.3.2",
            "source": {
                "type": "git",
                "url": "https://github.com/PhenX/php-svg-lib.git",
                "reference": "ccc46ef6340d4b8a4a68047e68d8501ea961442c"
            },
            "dist": {
                "type": "zip",
                "url": "https://api.github.com/repos/PhenX/php-svg-lib/zipball/ccc46ef6340d4b8a4a68047e68d8501ea961442c",
                "reference": "ccc46ef6340d4b8a4a68047e68d8501ea961442c",
                "shasum": ""
            },
            "require": {
                "sabberworm/php-css-parser": "8.1.*"
            },
            "require-dev": {
                "phpunit/phpunit": "~5.0"
            },
            "type": "library",
            "autoload": {
                "psr-0": {
                    "Svg\\": "src/"
                }
            },
            "notification-url": "https://packagist.org/downloads/",
            "license": [
                "LGPL-3.0"
            ],
            "authors": [
                {
                    "name": "Fabien Ménager",
                    "email": "fabien.menager@gmail.com"
                }
            ],
            "description": "A library to read, parse and export to PDF SVG files.",
            "homepage": "https://github.com/PhenX/php-svg-lib",
            "time": "2018-06-03T10:10:03+00:00"
        },
        {
            "name": "php-http/cache-plugin",
            "version": "v1.5.0",
            "source": {
                "type": "git",
                "url": "https://github.com/php-http/cache-plugin.git",
                "reference": "c573ac6ea9b4e33fad567f875b844229d18000b9"
            },
            "dist": {
                "type": "zip",
                "url": "https://api.github.com/repos/php-http/cache-plugin/zipball/c573ac6ea9b4e33fad567f875b844229d18000b9",
                "reference": "c573ac6ea9b4e33fad567f875b844229d18000b9",
                "shasum": ""
            },
            "require": {
                "php": "^5.4 || ^7.0",
                "php-http/client-common": "^1.1",
                "php-http/message-factory": "^1.0",
                "psr/cache": "^1.0",
                "symfony/options-resolver": "^2.6 || ^3.0 || ^4.0"
            },
            "require-dev": {
                "henrikbjorn/phpspec-code-coverage": "^1.0",
                "phpspec/phpspec": "^2.5"
            },
            "type": "library",
            "extra": {
                "branch-alias": {
                    "dev-master": "1.5-dev"
                }
            },
            "autoload": {
                "psr-4": {
                    "Http\\Client\\Common\\Plugin\\": "src/"
                }
            },
            "notification-url": "https://packagist.org/downloads/",
            "license": [
                "MIT"
            ],
            "authors": [
                {
                    "name": "Márk Sági-Kazár",
                    "email": "mark.sagikazar@gmail.com"
                }
            ],
            "description": "PSR-6 Cache plugin for HTTPlug",
            "homepage": "http://httplug.io",
            "keywords": [
                "cache",
                "http",
                "httplug",
                "plugin"
            ],
            "time": "2017-11-29T20:45:41+00:00"
        },
        {
            "name": "php-http/client-common",
            "version": "1.9.0",
            "source": {
                "type": "git",
                "url": "https://github.com/php-http/client-common.git",
                "reference": "9c21b6058caafdf2fcc99a0cabdf31b3ecb33961"
            },
            "dist": {
                "type": "zip",
                "url": "https://api.github.com/repos/php-http/client-common/zipball/9c21b6058caafdf2fcc99a0cabdf31b3ecb33961",
                "reference": "9c21b6058caafdf2fcc99a0cabdf31b3ecb33961",
                "shasum": ""
            },
            "require": {
                "php": "^5.4 || ^7.0",
                "php-http/httplug": "^1.1",
                "php-http/message": "^1.6",
                "php-http/message-factory": "^1.0",
                "symfony/options-resolver": "^2.6 || ^3.0 || ^4.0"
            },
            "require-dev": {
                "guzzlehttp/psr7": "^1.4",
                "phpspec/phpspec": "^2.5 || ^3.4 || ^4.2"
            },
            "suggest": {
                "php-http/cache-plugin": "PSR-6 Cache plugin",
                "php-http/logger-plugin": "PSR-3 Logger plugin",
                "php-http/stopwatch-plugin": "Symfony Stopwatch plugin"
            },
            "type": "library",
            "extra": {
                "branch-alias": {
                    "dev-master": "1.9.x-dev"
                }
            },
            "autoload": {
                "psr-4": {
                    "Http\\Client\\Common\\": "src/"
                }
            },
            "notification-url": "https://packagist.org/downloads/",
            "license": [
                "MIT"
            ],
            "authors": [
                {
                    "name": "Márk Sági-Kazár",
                    "email": "mark.sagikazar@gmail.com"
                }
            ],
            "description": "Common HTTP Client implementations and tools for HTTPlug",
            "homepage": "http://httplug.io",
            "keywords": [
                "client",
                "common",
                "http",
                "httplug"
            ],
            "time": "2019-01-03T10:59:55+00:00"
        },
        {
            "name": "php-http/discovery",
            "version": "1.5.2",
            "source": {
                "type": "git",
                "url": "https://github.com/php-http/discovery.git",
                "reference": "ffef11d54171336d841a34816a35bc035fb8cef0"
            },
            "dist": {
                "type": "zip",
                "url": "https://api.github.com/repos/php-http/discovery/zipball/ffef11d54171336d841a34816a35bc035fb8cef0",
                "reference": "ffef11d54171336d841a34816a35bc035fb8cef0",
                "shasum": ""
            },
            "require": {
                "php": "^5.5 || ^7.0"
            },
            "conflict": {
                "nyholm/psr7": "<1.0"
            },
            "require-dev": {
                "henrikbjorn/phpspec-code-coverage": "^2.0.2",
                "php-http/httplug": "^1.0|^2.0",
                "php-http/message-factory": "^1.0",
                "phpspec/phpspec": "^2.4",
                "puli/composer-plugin": "1.0.0-beta10"
            },
            "suggest": {
                "php-http/message": "Allow to use Guzzle, Diactoros or Slim Framework factories",
                "puli/composer-plugin": "Sets up Puli which is recommended for Discovery to work. Check http://docs.php-http.org/en/latest/discovery.html for more details."
            },
            "type": "library",
            "extra": {
                "branch-alias": {
                    "dev-master": "1.5-dev"
                }
            },
            "autoload": {
                "psr-4": {
                    "Http\\Discovery\\": "src/"
                }
            },
            "notification-url": "https://packagist.org/downloads/",
            "license": [
                "MIT"
            ],
            "authors": [
                {
                    "name": "Márk Sági-Kazár",
                    "email": "mark.sagikazar@gmail.com"
                }
            ],
            "description": "Finds installed HTTPlug implementations and PSR-7 message factories",
            "homepage": "http://php-http.org",
            "keywords": [
                "adapter",
                "client",
                "discovery",
                "factory",
                "http",
                "message",
                "psr7"
            ],
            "time": "2018-12-31T07:31:26+00:00"
        },
        {
            "name": "php-http/guzzle6-adapter",
            "version": "v1.1.1",
            "source": {
                "type": "git",
                "url": "https://github.com/php-http/guzzle6-adapter.git",
                "reference": "a56941f9dc6110409cfcddc91546ee97039277ab"
            },
            "dist": {
                "type": "zip",
                "url": "https://api.github.com/repos/php-http/guzzle6-adapter/zipball/a56941f9dc6110409cfcddc91546ee97039277ab",
                "reference": "a56941f9dc6110409cfcddc91546ee97039277ab",
                "shasum": ""
            },
            "require": {
                "guzzlehttp/guzzle": "^6.0",
                "php": ">=5.5.0",
                "php-http/httplug": "^1.0"
            },
            "provide": {
                "php-http/async-client-implementation": "1.0",
                "php-http/client-implementation": "1.0"
            },
            "require-dev": {
                "ext-curl": "*",
                "php-http/adapter-integration-tests": "^0.4"
            },
            "type": "library",
            "extra": {
                "branch-alias": {
                    "dev-master": "1.2-dev"
                }
            },
            "autoload": {
                "psr-4": {
                    "Http\\Adapter\\Guzzle6\\": "src/"
                }
            },
            "notification-url": "https://packagist.org/downloads/",
            "license": [
                "MIT"
            ],
            "authors": [
                {
                    "name": "Márk Sági-Kazár",
                    "email": "mark.sagikazar@gmail.com"
                },
                {
                    "name": "David de Boer",
                    "email": "david@ddeboer.nl"
                }
            ],
            "description": "Guzzle 6 HTTP Adapter",
            "homepage": "http://httplug.io",
            "keywords": [
                "Guzzle",
                "http"
            ],
            "time": "2016-05-10T06:13:32+00:00"
        },
        {
            "name": "php-http/httplug",
            "version": "v1.1.0",
            "source": {
                "type": "git",
                "url": "https://github.com/php-http/httplug.git",
                "reference": "1c6381726c18579c4ca2ef1ec1498fdae8bdf018"
            },
            "dist": {
                "type": "zip",
                "url": "https://api.github.com/repos/php-http/httplug/zipball/1c6381726c18579c4ca2ef1ec1498fdae8bdf018",
                "reference": "1c6381726c18579c4ca2ef1ec1498fdae8bdf018",
                "shasum": ""
            },
            "require": {
                "php": ">=5.4",
                "php-http/promise": "^1.0",
                "psr/http-message": "^1.0"
            },
            "require-dev": {
                "henrikbjorn/phpspec-code-coverage": "^1.0",
                "phpspec/phpspec": "^2.4"
            },
            "type": "library",
            "extra": {
                "branch-alias": {
                    "dev-master": "1.1-dev"
                }
            },
            "autoload": {
                "psr-4": {
                    "Http\\Client\\": "src/"
                }
            },
            "notification-url": "https://packagist.org/downloads/",
            "license": [
                "MIT"
            ],
            "authors": [
                {
                    "name": "Eric GELOEN",
                    "email": "geloen.eric@gmail.com"
                },
                {
                    "name": "Márk Sági-Kazár",
                    "email": "mark.sagikazar@gmail.com"
                }
            ],
            "description": "HTTPlug, the HTTP client abstraction for PHP",
            "homepage": "http://httplug.io",
            "keywords": [
                "client",
                "http"
            ],
            "time": "2016-08-31T08:30:17+00:00"
        },
        {
            "name": "php-http/message",
            "version": "1.7.2",
            "source": {
                "type": "git",
                "url": "https://github.com/php-http/message.git",
                "reference": "b159ffe570dffd335e22ef0b91a946eacb182fa1"
            },
            "dist": {
                "type": "zip",
                "url": "https://api.github.com/repos/php-http/message/zipball/b159ffe570dffd335e22ef0b91a946eacb182fa1",
                "reference": "b159ffe570dffd335e22ef0b91a946eacb182fa1",
                "shasum": ""
            },
            "require": {
                "clue/stream-filter": "^1.4",
                "php": "^5.4 || ^7.0",
                "php-http/message-factory": "^1.0.2",
                "psr/http-message": "^1.0"
            },
            "provide": {
                "php-http/message-factory-implementation": "1.0"
            },
            "require-dev": {
                "akeneo/phpspec-skip-example-extension": "^1.0",
                "coduo/phpspec-data-provider-extension": "^1.0",
                "ext-zlib": "*",
                "guzzlehttp/psr7": "^1.0",
                "henrikbjorn/phpspec-code-coverage": "^1.0",
                "phpspec/phpspec": "^2.4",
                "slim/slim": "^3.0",
                "zendframework/zend-diactoros": "^1.0"
            },
            "suggest": {
                "ext-zlib": "Used with compressor/decompressor streams",
                "guzzlehttp/psr7": "Used with Guzzle PSR-7 Factories",
                "slim/slim": "Used with Slim Framework PSR-7 implementation",
                "zendframework/zend-diactoros": "Used with Diactoros Factories"
            },
            "type": "library",
            "extra": {
                "branch-alias": {
                    "dev-master": "1.6-dev"
                }
            },
            "autoload": {
                "psr-4": {
                    "Http\\Message\\": "src/"
                },
                "files": [
                    "src/filters.php"
                ]
            },
            "notification-url": "https://packagist.org/downloads/",
            "license": [
                "MIT"
            ],
            "authors": [
                {
                    "name": "Márk Sági-Kazár",
                    "email": "mark.sagikazar@gmail.com"
                }
            ],
            "description": "HTTP Message related tools",
            "homepage": "http://php-http.org",
            "keywords": [
                "http",
                "message",
                "psr-7"
            ],
            "time": "2018-11-01T09:32:41+00:00"
        },
        {
            "name": "php-http/message-factory",
            "version": "v1.0.2",
            "source": {
                "type": "git",
                "url": "https://github.com/php-http/message-factory.git",
                "reference": "a478cb11f66a6ac48d8954216cfed9aa06a501a1"
            },
            "dist": {
                "type": "zip",
                "url": "https://api.github.com/repos/php-http/message-factory/zipball/a478cb11f66a6ac48d8954216cfed9aa06a501a1",
                "reference": "a478cb11f66a6ac48d8954216cfed9aa06a501a1",
                "shasum": ""
            },
            "require": {
                "php": ">=5.4",
                "psr/http-message": "^1.0"
            },
            "type": "library",
            "extra": {
                "branch-alias": {
                    "dev-master": "1.0-dev"
                }
            },
            "autoload": {
                "psr-4": {
                    "Http\\Message\\": "src/"
                }
            },
            "notification-url": "https://packagist.org/downloads/",
            "license": [
                "MIT"
            ],
            "authors": [
                {
                    "name": "Márk Sági-Kazár",
                    "email": "mark.sagikazar@gmail.com"
                }
            ],
            "description": "Factory interfaces for PSR-7 HTTP Message",
            "homepage": "http://php-http.org",
            "keywords": [
                "factory",
                "http",
                "message",
                "stream",
                "uri"
            ],
            "time": "2015-12-19T14:08:53+00:00"
        },
        {
            "name": "php-http/promise",
            "version": "v1.0.0",
            "source": {
                "type": "git",
                "url": "https://github.com/php-http/promise.git",
                "reference": "dc494cdc9d7160b9a09bd5573272195242ce7980"
            },
            "dist": {
                "type": "zip",
                "url": "https://api.github.com/repos/php-http/promise/zipball/dc494cdc9d7160b9a09bd5573272195242ce7980",
                "reference": "dc494cdc9d7160b9a09bd5573272195242ce7980",
                "shasum": ""
            },
            "require-dev": {
                "henrikbjorn/phpspec-code-coverage": "^1.0",
                "phpspec/phpspec": "^2.4"
            },
            "type": "library",
            "extra": {
                "branch-alias": {
                    "dev-master": "1.1-dev"
                }
            },
            "autoload": {
                "psr-4": {
                    "Http\\Promise\\": "src/"
                }
            },
            "notification-url": "https://packagist.org/downloads/",
            "license": [
                "MIT"
            ],
            "authors": [
                {
                    "name": "Márk Sági-Kazár",
                    "email": "mark.sagikazar@gmail.com"
                },
                {
                    "name": "Joel Wurtz",
                    "email": "joel.wurtz@gmail.com"
                }
            ],
            "description": "Promise used for asynchronous HTTP requests",
            "homepage": "http://httplug.io",
            "keywords": [
                "promise"
            ],
            "time": "2016-01-26T13:27:02+00:00"
        },
        {
            "name": "phpoffice/phpspreadsheet",
            "version": "1.6.0",
            "source": {
                "type": "git",
                "url": "https://github.com/PHPOffice/PhpSpreadsheet.git",
                "reference": "bf00f0cc5f55c354018f9a9ef15e6e3e1a229051"
            },
            "dist": {
                "type": "zip",
                "url": "https://api.github.com/repos/PHPOffice/PhpSpreadsheet/zipball/bf00f0cc5f55c354018f9a9ef15e6e3e1a229051",
                "reference": "bf00f0cc5f55c354018f9a9ef15e6e3e1a229051",
                "shasum": ""
            },
            "require": {
                "ext-ctype": "*",
                "ext-dom": "*",
                "ext-fileinfo": "*",
                "ext-gd": "*",
                "ext-iconv": "*",
                "ext-libxml": "*",
                "ext-mbstring": "*",
                "ext-simplexml": "*",
                "ext-xml": "*",
                "ext-xmlreader": "*",
                "ext-xmlwriter": "*",
                "ext-zip": "*",
                "ext-zlib": "*",
                "markbaker/complex": "^1.4",
                "markbaker/matrix": "^1.1",
                "php": "^5.6|^7.0",
                "psr/simple-cache": "^1.0"
            },
            "require-dev": {
                "doctrine/instantiator": "^1.0.0",
                "dompdf/dompdf": "^0.8.0",
                "friendsofphp/php-cs-fixer": "@stable",
                "jpgraph/jpgraph": "^4.0",
                "mpdf/mpdf": "^7.0.0",
                "phpcompatibility/php-compatibility": "^8.0",
                "phpunit/phpunit": "^5.7",
                "squizlabs/php_codesniffer": "^3.3",
                "tecnickcom/tcpdf": "^6.2"
            },
            "suggest": {
                "dompdf/dompdf": "Option for rendering PDF with PDF Writer",
                "jpgraph/jpgraph": "Option for rendering charts, or including charts with PDF or HTML Writers",
                "mpdf/mpdf": "Option for rendering PDF with PDF Writer",
                "tecnickcom/tcpdf": "Option for rendering PDF with PDF Writer"
            },
            "type": "library",
            "autoload": {
                "psr-4": {
                    "PhpOffice\\PhpSpreadsheet\\": "src/PhpSpreadsheet"
                }
            },
            "notification-url": "https://packagist.org/downloads/",
            "license": [
                "LGPL-2.1-or-later"
            ],
            "authors": [
                {
                    "name": "Erik Tilt"
                },
                {
                    "name": "Adrien Crivelli"
                },
                {
                    "name": "Maarten Balliauw",
                    "homepage": "https://blog.maartenballiauw.be"
                },
                {
                    "name": "Mark Baker",
                    "homepage": "https://markbakeruk.net"
                },
                {
                    "name": "Franck Lefevre",
                    "homepage": "https://rootslabs.net"
                }
            ],
            "description": "PHPSpreadsheet - Read, Create and Write Spreadsheet documents in PHP - Spreadsheet engine",
            "homepage": "https://github.com/PHPOffice/PhpSpreadsheet",
            "keywords": [
                "OpenXML",
                "excel",
                "gnumeric",
                "ods",
                "php",
                "spreadsheet",
                "xls",
                "xlsx"
            ],
            "time": "2019-01-02T04:42:54+00:00"
        },
        {
            "name": "pixelandtonic/imagine",
            "version": "v0.7.1.3",
            "source": {
                "type": "git",
                "url": "https://github.com/pixelandtonic/Imagine.git",
                "reference": "989656b05410446fde623540bbf83af15087e4ea"
            },
            "dist": {
                "type": "zip",
                "url": "https://api.github.com/repos/pixelandtonic/Imagine/zipball/989656b05410446fde623540bbf83af15087e4ea",
                "reference": "989656b05410446fde623540bbf83af15087e4ea",
                "shasum": ""
            },
            "require": {
                "php": ">=5.3.2"
            },
            "require-dev": {
                "sami/sami": "^3.3",
                "symfony/phpunit-bridge": "^3.2"
            },
            "suggest": {
                "ext-gd": "to use the GD implementation",
                "ext-gmagick": "to use the Gmagick implementation",
                "ext-imagick": "to use the Imagick implementation"
            },
            "type": "library",
            "extra": {
                "branch-alias": {
                    "dev-develop": "0.7-dev"
                }
            },
            "autoload": {
                "psr-0": {
                    "Imagine": "lib/"
                }
            },
            "notification-url": "https://packagist.org/downloads/",
            "license": [
                "MIT"
            ],
            "authors": [
                {
                    "name": "Bulat Shakirzyanov",
                    "email": "mallluhuct@gmail.com",
                    "homepage": "http://avalanche123.com"
                }
            ],
            "description": "Image processing for PHP 5.3",
            "homepage": "http://imagine.readthedocs.org/",
            "keywords": [
                "drawing",
                "graphics",
                "image manipulation",
                "image processing"
            ],
            "time": "2017-10-26T13:18:33+00:00"
        },
        {
            "name": "psr/cache",
            "version": "1.0.1",
            "source": {
                "type": "git",
                "url": "https://github.com/php-fig/cache.git",
                "reference": "d11b50ad223250cf17b86e38383413f5a6764bf8"
            },
            "dist": {
                "type": "zip",
                "url": "https://api.github.com/repos/php-fig/cache/zipball/d11b50ad223250cf17b86e38383413f5a6764bf8",
                "reference": "d11b50ad223250cf17b86e38383413f5a6764bf8",
                "shasum": ""
            },
            "require": {
                "php": ">=5.3.0"
            },
            "type": "library",
            "extra": {
                "branch-alias": {
                    "dev-master": "1.0.x-dev"
                }
            },
            "autoload": {
                "psr-4": {
                    "Psr\\Cache\\": "src/"
                }
            },
            "notification-url": "https://packagist.org/downloads/",
            "license": [
                "MIT"
            ],
            "authors": [
                {
                    "name": "PHP-FIG",
                    "homepage": "http://www.php-fig.org/"
                }
            ],
            "description": "Common interface for caching libraries",
            "keywords": [
                "cache",
                "psr",
                "psr-6"
            ],
            "time": "2016-08-06T20:24:11+00:00"
        },
        {
            "name": "psr/http-message",
            "version": "1.0.1",
            "source": {
                "type": "git",
                "url": "https://github.com/php-fig/http-message.git",
                "reference": "f6561bf28d520154e4b0ec72be95418abe6d9363"
            },
            "dist": {
                "type": "zip",
                "url": "https://api.github.com/repos/php-fig/http-message/zipball/f6561bf28d520154e4b0ec72be95418abe6d9363",
                "reference": "f6561bf28d520154e4b0ec72be95418abe6d9363",
                "shasum": ""
            },
            "require": {
                "php": ">=5.3.0"
            },
            "type": "library",
            "extra": {
                "branch-alias": {
                    "dev-master": "1.0.x-dev"
                }
            },
            "autoload": {
                "psr-4": {
                    "Psr\\Http\\Message\\": "src/"
                }
            },
            "notification-url": "https://packagist.org/downloads/",
            "license": [
                "MIT"
            ],
            "authors": [
                {
                    "name": "PHP-FIG",
                    "homepage": "http://www.php-fig.org/"
                }
            ],
            "description": "Common interface for HTTP messages",
            "homepage": "https://github.com/php-fig/http-message",
            "keywords": [
                "http",
                "http-message",
                "psr",
                "psr-7",
                "request",
                "response"
            ],
            "time": "2016-08-06T14:39:51+00:00"
        },
        {
            "name": "psr/log",
            "version": "1.1.0",
            "source": {
                "type": "git",
                "url": "https://github.com/php-fig/log.git",
                "reference": "6c001f1daafa3a3ac1d8ff69ee4db8e799a654dd"
            },
            "dist": {
                "type": "zip",
                "url": "https://api.github.com/repos/php-fig/log/zipball/6c001f1daafa3a3ac1d8ff69ee4db8e799a654dd",
                "reference": "6c001f1daafa3a3ac1d8ff69ee4db8e799a654dd",
                "shasum": ""
            },
            "require": {
                "php": ">=5.3.0"
            },
            "type": "library",
            "extra": {
                "branch-alias": {
                    "dev-master": "1.0.x-dev"
                }
            },
            "autoload": {
                "psr-4": {
                    "Psr\\Log\\": "Psr/Log/"
                }
            },
            "notification-url": "https://packagist.org/downloads/",
            "license": [
                "MIT"
            ],
            "authors": [
                {
                    "name": "PHP-FIG",
                    "homepage": "http://www.php-fig.org/"
                }
            ],
            "description": "Common interface for logging libraries",
            "homepage": "https://github.com/php-fig/log",
            "keywords": [
                "log",
                "psr",
                "psr-3"
            ],
            "time": "2018-11-20T15:27:04+00:00"
        },
        {
            "name": "psr/simple-cache",
            "version": "1.0.1",
            "source": {
                "type": "git",
                "url": "https://github.com/php-fig/simple-cache.git",
                "reference": "408d5eafb83c57f6365a3ca330ff23aa4a5fa39b"
            },
            "dist": {
                "type": "zip",
                "url": "https://api.github.com/repos/php-fig/simple-cache/zipball/408d5eafb83c57f6365a3ca330ff23aa4a5fa39b",
                "reference": "408d5eafb83c57f6365a3ca330ff23aa4a5fa39b",
                "shasum": ""
            },
            "require": {
                "php": ">=5.3.0"
            },
            "type": "library",
            "extra": {
                "branch-alias": {
                    "dev-master": "1.0.x-dev"
                }
            },
            "autoload": {
                "psr-4": {
                    "Psr\\SimpleCache\\": "src/"
                }
            },
            "notification-url": "https://packagist.org/downloads/",
            "license": [
                "MIT"
            ],
            "authors": [
                {
                    "name": "PHP-FIG",
                    "homepage": "http://www.php-fig.org/"
                }
            ],
            "description": "Common interfaces for simple caching",
            "keywords": [
                "cache",
                "caching",
                "psr",
                "psr-16",
                "simple-cache"
            ],
            "time": "2017-10-23T01:57:42+00:00"
        },
        {
            "name": "ralouphie/getallheaders",
            "version": "2.0.5",
            "source": {
                "type": "git",
                "url": "https://github.com/ralouphie/getallheaders.git",
                "reference": "5601c8a83fbba7ef674a7369456d12f1e0d0eafa"
            },
            "dist": {
                "type": "zip",
                "url": "https://api.github.com/repos/ralouphie/getallheaders/zipball/5601c8a83fbba7ef674a7369456d12f1e0d0eafa",
                "reference": "5601c8a83fbba7ef674a7369456d12f1e0d0eafa",
                "shasum": ""
            },
            "require": {
                "php": ">=5.3"
            },
            "require-dev": {
                "phpunit/phpunit": "~3.7.0",
                "satooshi/php-coveralls": ">=1.0"
            },
            "type": "library",
            "autoload": {
                "files": [
                    "src/getallheaders.php"
                ]
            },
            "notification-url": "https://packagist.org/downloads/",
            "license": [
                "MIT"
            ],
            "authors": [
                {
                    "name": "Ralph Khattar",
                    "email": "ralph.khattar@gmail.com"
                }
            ],
            "description": "A polyfill for getallheaders.",
            "time": "2016-02-11T07:05:27+00:00"
        },
        {
<<<<<<< HEAD
            "name": "roave/security-advisories",
            "version": "dev-master",
            "source": {
                "type": "git",
                "url": "https://github.com/Roave/SecurityAdvisories.git",
                "reference": "65a944c93d642973f79f97b1830463beb46b8f79"
            },
            "dist": {
                "type": "zip",
                "url": "https://api.github.com/repos/Roave/SecurityAdvisories/zipball/65a944c93d642973f79f97b1830463beb46b8f79",
                "reference": "65a944c93d642973f79f97b1830463beb46b8f79",
                "shasum": ""
            },
            "conflict": {
                "3f/pygmentize": "<1.2",
                "adodb/adodb-php": "<5.20.12",
                "alterphp/easyadmin-extension-bundle": ">=1.2,<1.2.11|>=1.3,<1.3.1",
                "amphp/artax": "<1.0.6|>=2,<2.0.6",
                "amphp/http": "<1.0.1",
                "asymmetricrypt/asymmetricrypt": ">=0,<9.9.99",
                "aws/aws-sdk-php": ">=3,<3.2.1",
                "brightlocal/phpwhois": "<=4.2.5",
                "bugsnag/bugsnag-laravel": ">=2,<2.0.2",
                "cakephp/cakephp": ">=1.3,<1.3.18|>=2,<2.4.99|>=2.5,<2.5.99|>=2.6,<2.6.12|>=2.7,<2.7.6|>=3,<3.0.15|>=3.1,<3.1.4|>=3.4,<3.4.14|>=3.5,<3.5.17|>=3.6,<3.6.4",
                "cart2quote/module-quotation": ">=4.1.6,<=4.4.5|>=5,<5.4.4",
                "cartalyst/sentry": "<=2.1.6",
                "codeigniter/framework": "<=3.0.6",
                "composer/composer": "<=1.0.0-alpha11",
                "contao-components/mediaelement": ">=2.14.2,<2.21.1",
                "contao/core": ">=2,<3.5.35",
                "contao/core-bundle": ">=4,<4.4.18|>=4.5,<4.5.8",
                "contao/listing-bundle": ">=4,<4.4.8",
                "contao/newsletter-bundle": ">=4,<4.1",
                "david-garcia/phpwhois": "<=4.3.1",
                "doctrine/annotations": ">=1,<1.2.7",
                "doctrine/cache": ">=1,<1.3.2|>=1.4,<1.4.2",
                "doctrine/common": ">=2,<2.4.3|>=2.5,<2.5.1",
                "doctrine/dbal": ">=2,<2.0.8|>=2.1,<2.1.2",
                "doctrine/doctrine-bundle": "<1.5.2",
                "doctrine/doctrine-module": "<=0.7.1",
                "doctrine/mongodb-odm": ">=1,<1.0.2",
                "doctrine/mongodb-odm-bundle": ">=2,<3.0.1",
                "doctrine/orm": ">=2,<2.4.8|>=2.5,<2.5.1",
                "dompdf/dompdf": ">=0.6,<0.6.2",
                "drupal/core": ">=7,<7.60|>=8,<8.5.8|>=8.6,<8.6.2",
                "drupal/drupal": ">=7,<7.60|>=8,<8.5.8|>=8.6,<8.6.2",
                "erusev/parsedown": "<1.7",
                "ezsystems/ezpublish-kernel": ">=5.3,<5.3.12.1|>=5.4,<5.4.13.1|>=6,<6.7.9.1|>=6.8,<6.13.5.1|>=7,<7.2.4.1|>=7.3,<7.3.2.1",
                "ezsystems/ezpublish-legacy": ">=5.3,<5.3.12.6|>=5.4,<5.4.12.3|>=2011,<2017.12.4.3|>=2018.6,<2018.6.1.4|>=2018.9,<2018.9.1.3",
                "ezsystems/repository-forms": ">=2.3,<2.3.2.1",
                "ezyang/htmlpurifier": "<4.1.1",
                "firebase/php-jwt": "<2",
                "fooman/tcpdf": "<6.2.22",
                "fossar/tcpdf-parser": "<6.2.22",
                "friendsofsymfony/rest-bundle": ">=1.2,<1.2.2",
                "friendsofsymfony/user-bundle": ">=1.2,<1.3.5",
                "fuel/core": "<1.8.1",
                "gree/jose": "<=2.2",
                "gregwar/rst": "<1.0.3",
                "guzzlehttp/guzzle": ">=6,<6.2.1|>=4.0.0-rc2,<4.2.4|>=5,<5.3.1",
                "illuminate/auth": ">=4,<4.0.99|>=4.1,<=4.1.31|>=4.2,<=4.2.22|>=5,<=5.0.35|>=5.1,<=5.1.46|>=5.2,<=5.2.45|>=5.3,<=5.3.31|>=5.4,<=5.4.36|>=5.5,<5.5.10",
                "illuminate/cookie": ">=4,<=4.0.11|>=4.1,<=4.1.31|>=4.2,<=4.2.22|>=5,<=5.0.35|>=5.1,<=5.1.46|>=5.2,<=5.2.45|>=5.3,<=5.3.31|>=5.4,<=5.4.36|>=5.5,<5.5.42|>=5.6,<5.6.30",
                "illuminate/database": ">=4,<4.0.99|>=4.1,<4.1.29",
                "illuminate/encryption": ">=4,<=4.0.11|>=4.1,<=4.1.31|>=4.2,<=4.2.22|>=5,<=5.0.35|>=5.1,<=5.1.46|>=5.2,<=5.2.45|>=5.3,<=5.3.31|>=5.4,<=5.4.36|>=5.5,<5.5.40|>=5.6,<5.6.15",
                "ivankristianto/phpwhois": "<=4.3",
                "james-heinrich/getid3": "<1.9.9",
                "joomla/session": "<1.3.1",
                "jsmitty12/phpwhois": "<5.1",
                "kazist/phpwhois": "<=4.2.6",
                "kreait/firebase-php": ">=3.2,<3.8.1",
                "la-haute-societe/tcpdf": "<6.2.22",
                "laravel/framework": ">=4,<4.0.99|>=4.1,<=4.1.31|>=4.2,<=4.2.22|>=5,<=5.0.35|>=5.1,<=5.1.46|>=5.2,<=5.2.45|>=5.3,<=5.3.31|>=5.4,<=5.4.36|>=5.5,<5.5.42|>=5.6,<5.6.30",
                "laravel/socialite": ">=1,<1.0.99|>=2,<2.0.10",
                "league/commonmark": ">=0.15.6,<0.18.1",
                "magento/magento1ce": "<1.9.4",
                "magento/magento1ee": ">=1.9,<1.14.4",
                "magento/product-community-edition": ">=2,<2.2.7",
                "monolog/monolog": ">=1.8,<1.12",
                "namshi/jose": "<2.2",
                "onelogin/php-saml": "<2.10.4",
                "openid/php-openid": "<2.3",
                "oro/crm": ">=1.7,<1.7.4",
                "oro/platform": ">=1.7,<1.7.4",
                "padraic/humbug_get_contents": "<1.1.2",
                "pagarme/pagarme-php": ">=0,<3",
                "paragonie/random_compat": "<2",
                "paypal/merchant-sdk-php": "<3.12",
                "phpmailer/phpmailer": ">=5,<5.2.27|>=6,<6.0.6",
                "phpoffice/phpexcel": "<=1.8.1",
                "phpoffice/phpspreadsheet": "<=1.5",
                "phpunit/phpunit": ">=4.8.19,<4.8.28|>=5.0.10,<5.6.3",
                "phpwhois/phpwhois": "<=4.2.5",
                "phpxmlrpc/extras": "<0.6.1",
                "propel/propel": ">=2.0.0-alpha1,<=2.0.0-alpha7",
                "propel/propel1": ">=1,<=1.7.1",
                "pusher/pusher-php-server": "<2.2.1",
                "robrichards/xmlseclibs": ">=1,<3.0.2",
                "sabre/dav": ">=1.6,<1.6.99|>=1.7,<1.7.11|>=1.8,<1.8.9",
                "sensiolabs/connect": "<4.2.3",
                "serluck/phpwhois": "<=4.2.6",
                "shopware/shopware": "<5.3.7",
                "silverstripe/cms": ">=3,<=3.0.11|>=3.1,<3.1.11",
                "silverstripe/forum": "<=0.6.1|>=0.7,<=0.7.3",
                "silverstripe/framework": ">=3,<3.3",
                "silverstripe/userforms": "<3",
                "simple-updates/phpwhois": "<=1",
                "simplesamlphp/saml2": "<1.10.6|>=2,<2.3.8|>=3,<3.1.4",
                "simplesamlphp/simplesamlphp": "<1.16.3",
                "simplesamlphp/simplesamlphp-module-infocard": "<1.0.1",
                "slim/slim": "<2.6",
                "smarty/smarty": "<3.1.33",
                "socalnick/scn-social-auth": "<1.15.2",
                "spoonity/tcpdf": "<6.2.22",
                "squizlabs/php_codesniffer": ">=1,<2.8.1|>=3,<3.0.1",
                "stormpath/sdk": ">=0,<9.9.99",
                "swiftmailer/swiftmailer": ">=4,<5.4.5",
                "sylius/admin-bundle": ">=1,<1.0.17|>=1.1,<1.1.9|>=1.2,<1.2.2",
                "sylius/sylius": ">=1,<1.0.17|>=1.1,<1.1.9|>=1.2,<1.2.2",
                "symfony/dependency-injection": ">=2,<2.0.17",
                "symfony/form": ">=2.3,<2.3.35|>=2.4,<2.6.12|>=2.7,<2.7.50|>=2.8,<2.8.49|>=3,<3.4.20|>=4,<4.0.15|>=4.1,<4.1.9|>=4.2,<4.2.1",
                "symfony/framework-bundle": ">=2,<2.3.18|>=2.4,<2.4.8|>=2.5,<2.5.2",
                "symfony/http-foundation": ">=2,<2.7.49|>=2.8,<2.8.44|>=3,<3.3.18|>=3.4,<3.4.14|>=4,<4.0.14|>=4.1,<4.1.3",
                "symfony/http-kernel": ">=2,<2.3.29|>=2.4,<2.5.12|>=2.6,<2.6.8",
                "symfony/intl": ">=2.7,<2.7.38|>=2.8,<2.8.31|>=3,<3.2.14|>=3.3,<3.3.13",
                "symfony/polyfill": ">=1,<1.10",
                "symfony/polyfill-php55": ">=1,<1.10",
                "symfony/routing": ">=2,<2.0.19",
                "symfony/security": ">=2,<2.7.50|>=2.8,<2.8.49|>=3,<3.4.19|>=4,<4.0.15|>=4.1,<4.1.9|>=4.2,<4.2.1",
                "symfony/security-bundle": ">=2,<2.7.48|>=2.8,<2.8.41|>=3,<3.3.17|>=3.4,<3.4.11|>=4,<4.0.11",
                "symfony/security-core": ">=2.4,<2.6.13|>=2.7,<2.7.9|>=2.7.30,<2.7.32|>=2.8,<2.8.37|>=3,<3.3.17|>=3.4,<3.4.7|>=4,<4.0.7",
                "symfony/security-csrf": ">=2.4,<2.7.48|>=2.8,<2.8.41|>=3,<3.3.17|>=3.4,<3.4.11|>=4,<4.0.11",
                "symfony/security-guard": ">=2.8,<2.8.41|>=3,<3.3.17|>=3.4,<3.4.11|>=4,<4.0.11",
                "symfony/security-http": ">=2.3,<2.3.41|>=2.4,<2.7.50|>=2.8,<2.8.49|>=3,<3.4.20|>=4,<4.0.15|>=4.1,<4.1.9|>=4.2,<4.2.1",
                "symfony/serializer": ">=2,<2.0.11",
                "symfony/symfony": ">=2,<2.7.50|>=2.8,<2.8.49|>=3,<3.4.20|>=4,<4.0.15|>=4.1,<4.1.9|>=4.2,<4.2.1",
                "symfony/translation": ">=2,<2.0.17",
                "symfony/validator": ">=2,<2.0.24|>=2.1,<2.1.12|>=2.2,<2.2.5|>=2.3,<2.3.3",
                "symfony/web-profiler-bundle": ">=2,<2.3.19|>=2.4,<2.4.9|>=2.5,<2.5.4",
                "symfony/yaml": ">=2,<2.0.22|>=2.1,<2.1.7",
                "tecnickcom/tcpdf": "<6.2.22",
                "thelia/backoffice-default-template": ">=2.1,<2.1.2",
                "thelia/thelia": ">=2.1.0-beta1,<2.1.3|>=2.1,<2.1.2",
                "theonedemon/phpwhois": "<=4.2.5",
                "titon/framework": ">=0,<9.9.99",
                "truckersmp/phpwhois": "<=4.3.1",
                "twig/twig": "<1.20",
                "typo3/cms": ">=6.2,<6.2.30|>=7,<7.6.32|>=8,<8.7.21|>=9,<9.5.2",
                "typo3/cms-core": ">=8,<8.7.21|>=9,<9.5.2",
                "typo3/flow": ">=1,<1.0.4|>=1.1,<1.1.1|>=2,<2.0.1|>=2.3,<2.3.16|>=3,<3.0.10|>=3.1,<3.1.7|>=3.2,<3.2.7|>=3.3,<3.3.5",
                "typo3/neos": ">=1.1,<1.1.3|>=1.2,<1.2.13|>=2,<2.0.4",
                "ua-parser/uap-php": "<3.8",
                "wallabag/tcpdf": "<6.2.22",
                "willdurand/js-translation-bundle": "<2.1.1",
                "yiisoft/yii": ">=1.1.14,<1.1.15",
                "yiisoft/yii2": "<2.0.15",
                "yiisoft/yii2-bootstrap": "<2.0.4",
                "yiisoft/yii2-dev": "<2.0.15",
                "yiisoft/yii2-elasticsearch": "<2.0.5",
                "yiisoft/yii2-gii": "<2.0.4",
                "yiisoft/yii2-jui": "<2.0.4",
                "yiisoft/yii2-redis": "<2.0.8",
                "zendframework/zend-cache": ">=2.4,<2.4.8|>=2.5,<2.5.3",
                "zendframework/zend-captcha": ">=2,<2.4.9|>=2.5,<2.5.2",
                "zendframework/zend-crypt": ">=2,<2.4.9|>=2.5,<2.5.2",
                "zendframework/zend-db": ">=2,<2.0.99|>=2.1,<2.1.99|>=2.2,<2.2.10|>=2.3,<2.3.5",
                "zendframework/zend-diactoros": ">=1,<1.8.4",
                "zendframework/zend-feed": ">=1,<2.10.3",
                "zendframework/zend-form": ">=2,<2.2.7|>=2.3,<2.3.1",
                "zendframework/zend-http": ">=1,<2.8.1",
                "zendframework/zend-json": ">=2.1,<2.1.6|>=2.2,<2.2.6",
                "zendframework/zend-ldap": ">=2,<2.0.99|>=2.1,<2.1.99|>=2.2,<2.2.8|>=2.3,<2.3.3",
                "zendframework/zend-mail": ">=2,<2.4.11|>=2.5,<2.7.2",
                "zendframework/zend-navigation": ">=2,<2.2.7|>=2.3,<2.3.1",
                "zendframework/zend-session": ">=2,<2.0.99|>=2.1,<2.1.99|>=2.2,<2.2.9|>=2.3,<2.3.4",
                "zendframework/zend-validator": ">=2.3,<2.3.6",
                "zendframework/zend-view": ">=2,<2.2.7|>=2.3,<2.3.1",
                "zendframework/zend-xmlrpc": ">=2.1,<2.1.6|>=2.2,<2.2.6",
                "zendframework/zendframework": "<2.5.1",
                "zendframework/zendframework1": "<1.12.20",
                "zendframework/zendopenid": ">=2,<2.0.2",
                "zendframework/zendxml": ">=1,<1.0.1",
                "zetacomponents/mail": "<1.8.2",
                "zf-commons/zfc-user": "<1.2.2",
                "zfcampus/zf-apigility-doctrine": ">=1,<1.0.3",
                "zfr/zfr-oauth2-server-module": "<0.1.2"
            },
            "type": "metapackage",
            "notification-url": "https://packagist.org/downloads/",
            "license": [
                "MIT"
            ],
            "authors": [
                {
                    "name": "Marco Pivetta",
                    "email": "ocramius@gmail.com",
                    "role": "maintainer"
                }
            ],
            "description": "Prevents installation of composer packages with known security vulnerabilities: no API, simply require it",
            "time": "2019-01-11T12:28:42+00:00"
        },
        {
=======
>>>>>>> 6c0c1614
            "name": "sabberworm/php-css-parser",
            "version": "8.1.0",
            "source": {
                "type": "git",
                "url": "https://github.com/sabberworm/PHP-CSS-Parser.git",
                "reference": "850cbbcbe7fbb155387a151ea562897a67e242ef"
            },
            "dist": {
                "type": "zip",
                "url": "https://api.github.com/repos/sabberworm/PHP-CSS-Parser/zipball/850cbbcbe7fbb155387a151ea562897a67e242ef",
                "reference": "850cbbcbe7fbb155387a151ea562897a67e242ef",
                "shasum": ""
            },
            "require": {
                "php": ">=5.3.2"
            },
            "require-dev": {
                "phpunit/phpunit": "*"
            },
            "type": "library",
            "autoload": {
                "psr-0": {
                    "Sabberworm\\CSS": "lib/"
                }
            },
            "notification-url": "https://packagist.org/downloads/",
            "license": [
                "MIT"
            ],
            "authors": [
                {
                    "name": "Raphael Schweikert"
                }
            ],
            "description": "Parser for CSS Files written in PHP",
            "homepage": "http://www.sabberworm.com/blog/2010/6/10/php-css-parser",
            "keywords": [
                "css",
                "parser",
                "stylesheet"
            ],
            "time": "2016-07-19T19:14:21+00:00"
        },
        {
            "name": "seld/cli-prompt",
            "version": "1.0.3",
            "source": {
                "type": "git",
                "url": "https://github.com/Seldaek/cli-prompt.git",
                "reference": "a19a7376a4689d4d94cab66ab4f3c816019ba8dd"
            },
            "dist": {
                "type": "zip",
                "url": "https://api.github.com/repos/Seldaek/cli-prompt/zipball/a19a7376a4689d4d94cab66ab4f3c816019ba8dd",
                "reference": "a19a7376a4689d4d94cab66ab4f3c816019ba8dd",
                "shasum": ""
            },
            "require": {
                "php": ">=5.3"
            },
            "type": "library",
            "extra": {
                "branch-alias": {
                    "dev-master": "1.x-dev"
                }
            },
            "autoload": {
                "psr-4": {
                    "Seld\\CliPrompt\\": "src/"
                }
            },
            "notification-url": "https://packagist.org/downloads/",
            "license": [
                "MIT"
            ],
            "authors": [
                {
                    "name": "Jordi Boggiano",
                    "email": "j.boggiano@seld.be"
                }
            ],
            "description": "Allows you to prompt for user input on the command line, and optionally hide the characters they type",
            "keywords": [
                "cli",
                "console",
                "hidden",
                "input",
                "prompt"
            ],
            "time": "2017-03-18T11:32:45+00:00"
        },
        {
            "name": "seld/jsonlint",
            "version": "1.7.1",
            "source": {
                "type": "git",
                "url": "https://github.com/Seldaek/jsonlint.git",
                "reference": "d15f59a67ff805a44c50ea0516d2341740f81a38"
            },
            "dist": {
                "type": "zip",
                "url": "https://api.github.com/repos/Seldaek/jsonlint/zipball/d15f59a67ff805a44c50ea0516d2341740f81a38",
                "reference": "d15f59a67ff805a44c50ea0516d2341740f81a38",
                "shasum": ""
            },
            "require": {
                "php": "^5.3 || ^7.0"
            },
            "require-dev": {
                "phpunit/phpunit": "^4.8.35 || ^5.7 || ^6.0"
            },
            "bin": [
                "bin/jsonlint"
            ],
            "type": "library",
            "autoload": {
                "psr-4": {
                    "Seld\\JsonLint\\": "src/Seld/JsonLint/"
                }
            },
            "notification-url": "https://packagist.org/downloads/",
            "license": [
                "MIT"
            ],
            "authors": [
                {
                    "name": "Jordi Boggiano",
                    "email": "j.boggiano@seld.be",
                    "homepage": "http://seld.be"
                }
            ],
            "description": "JSON Linter",
            "keywords": [
                "json",
                "linter",
                "parser",
                "validator"
            ],
            "time": "2018-01-24T12:46:19+00:00"
        },
        {
            "name": "seld/phar-utils",
            "version": "1.0.1",
            "source": {
                "type": "git",
                "url": "https://github.com/Seldaek/phar-utils.git",
                "reference": "7009b5139491975ef6486545a39f3e6dad5ac30a"
            },
            "dist": {
                "type": "zip",
                "url": "https://api.github.com/repos/Seldaek/phar-utils/zipball/7009b5139491975ef6486545a39f3e6dad5ac30a",
                "reference": "7009b5139491975ef6486545a39f3e6dad5ac30a",
                "shasum": ""
            },
            "require": {
                "php": ">=5.3"
            },
            "type": "library",
            "extra": {
                "branch-alias": {
                    "dev-master": "1.x-dev"
                }
            },
            "autoload": {
                "psr-4": {
                    "Seld\\PharUtils\\": "src/"
                }
            },
            "notification-url": "https://packagist.org/downloads/",
            "license": [
                "MIT"
            ],
            "authors": [
                {
                    "name": "Jordi Boggiano",
                    "email": "j.boggiano@seld.be"
                }
            ],
            "description": "PHAR file format utilities, for when PHP phars you up",
            "keywords": [
                "phra"
            ],
            "time": "2015-10-13T18:44:15+00:00"
        },
        {
            "name": "spacedealer/yii2-loggly",
            "version": "0.2.0",
            "source": {
                "type": "git",
                "url": "https://github.com/spacedealer/yii2-loggly.git",
                "reference": "2711d69cea1b77bf4ab4526c61025d0da242775b"
            },
            "dist": {
                "type": "zip",
                "url": "https://api.github.com/repos/spacedealer/yii2-loggly/zipball/2711d69cea1b77bf4ab4526c61025d0da242775b",
                "reference": "2711d69cea1b77bf4ab4526c61025d0da242775b",
                "shasum": ""
            },
            "require": {
                "ext-curl": "*",
                "yiisoft/yii2": "*"
            },
            "require-dev": {
                "phpunit/phpunit": "4.6.*"
            },
            "type": "yii2-extension",
            "autoload": {
                "psr-4": {
                    "spacedealer\\loggly\\": "src/"
                }
            },
            "notification-url": "https://packagist.org/downloads/",
            "license": [
                "BSD-3-Clause"
            ],
            "authors": [
                {
                    "name": "Dirk Adler",
                    "email": "adler@spacedealer.de"
                }
            ],
            "description": "Use loggly cloud log management service as log target within Yii2 apps.",
            "homepage": "https://github.com/spacedealer/yii2-loggly",
            "keywords": [
                "log",
                "loggly",
                "yii2"
            ],
            "time": "2015-05-18T10:18:24+00:00"
        },
        {
            "name": "stevenmaguire/oauth2-bitbucket",
            "version": "2.0.0",
            "source": {
                "type": "git",
                "url": "https://github.com/stevenmaguire/oauth2-bitbucket.git",
                "reference": "232c3ff51380567a8a7d8fef02d947ead6565d37"
            },
            "dist": {
                "type": "zip",
                "url": "https://api.github.com/repos/stevenmaguire/oauth2-bitbucket/zipball/232c3ff51380567a8a7d8fef02d947ead6565d37",
                "reference": "232c3ff51380567a8a7d8fef02d947ead6565d37",
                "shasum": ""
            },
            "require": {
                "league/oauth2-client": "^2.0"
            },
            "require-dev": {
                "mockery/mockery": "~0.9",
                "phpunit/phpunit": "~4.0",
                "squizlabs/php_codesniffer": "~2.0"
            },
            "type": "library",
            "extra": {
                "branch-alias": {
                    "dev-master": "1.0.x-dev"
                }
            },
            "autoload": {
                "psr-4": {
                    "Stevenmaguire\\OAuth2\\Client\\": "src/"
                }
            },
            "notification-url": "https://packagist.org/downloads/",
            "license": [
                "MIT"
            ],
            "authors": [
                {
                    "name": "Steven Maguire",
                    "email": "stevenmaguire@gmail.com",
                    "homepage": "https://github.com/stevenmaguire"
                }
            ],
            "description": "Bitbucket OAuth 2.0 Client Provider for The PHP League OAuth2-Client",
            "keywords": [
                "authorisation",
                "authorization",
                "bitbucket",
                "client",
                "oauth",
                "oauth2"
            ],
            "time": "2017-01-26T02:11:19+00:00"
        },
        {
            "name": "stripe/stripe-php",
            "version": "v6.28.0",
            "source": {
                "type": "git",
                "url": "https://github.com/stripe/stripe-php.git",
                "reference": "e15127f0f56a0bf2d4ef454df75ea08265e9b2c7"
            },
            "dist": {
                "type": "zip",
                "url": "https://api.github.com/repos/stripe/stripe-php/zipball/e15127f0f56a0bf2d4ef454df75ea08265e9b2c7",
                "reference": "e15127f0f56a0bf2d4ef454df75ea08265e9b2c7",
                "shasum": ""
            },
            "require": {
                "ext-curl": "*",
                "ext-json": "*",
                "ext-mbstring": "*",
                "php": ">=5.4.0"
            },
            "require-dev": {
                "php-coveralls/php-coveralls": "1.*",
                "phpunit/phpunit": "~4.0",
                "squizlabs/php_codesniffer": "~2.0"
            },
            "type": "library",
            "extra": {
                "branch-alias": {
                    "dev-master": "2.0-dev"
                }
            },
            "autoload": {
                "psr-4": {
                    "Stripe\\": "lib/"
                }
            },
            "notification-url": "https://packagist.org/downloads/",
            "license": [
                "MIT"
            ],
            "authors": [
                {
                    "name": "Stripe and contributors",
                    "homepage": "https://github.com/stripe/stripe-php/contributors"
                }
            ],
            "description": "Stripe PHP Library",
            "homepage": "https://stripe.com/",
            "keywords": [
                "api",
                "payment processing",
                "stripe"
            ],
            "time": "2019-01-03T18:40:20+00:00"
        },
        {
            "name": "superbig/craft3-bugsnag",
            "version": "2.0.1",
            "source": {
                "type": "git",
                "url": "https://github.com/sjelfull/craft3-bugsnag.git",
                "reference": "aa0aaf728560ff4231ed069619333fef643b9bca"
            },
            "dist": {
                "type": "zip",
                "url": "https://api.github.com/repos/sjelfull/craft3-bugsnag/zipball/aa0aaf728560ff4231ed069619333fef643b9bca",
                "reference": "aa0aaf728560ff4231ed069619333fef643b9bca",
                "shasum": ""
            },
            "require": {
                "bugsnag/bugsnag": "3.9.*",
                "craftcms/cms": "^3.0.0-RC1"
            },
            "type": "craft-plugin",
            "extra": {
                "name": "Bugsnag",
                "handle": "bugsnag",
                "schemaVersion": "2.0.0",
                "hasCpSettings": true,
                "hasCpSection": false,
                "changelogUrl": "https://raw.githubusercontent.com/sjelfull/craft3-bugsnag/master/CHANGELOG.md",
                "components": {
                    "bugsnagService": "superbig\\bugsnag\\services\\BugsnagService"
                },
                "class": "superbig\\bugsnag\\Bugsnag"
            },
            "autoload": {
                "psr-4": {
                    "superbig\\bugsnag\\": "src/"
                }
            },
            "notification-url": "https://packagist.org/downloads/",
            "license": [
                "MIT"
            ],
            "authors": [
                {
                    "name": "Superbig",
                    "homepage": "https://superbig.co"
                }
            ],
            "description": "Log Craft errors/exceptions to Bugsnag.",
            "keywords": [
                "Craft",
                "bugsnag",
                "cms",
                "craft-plugin",
                "craftcms"
            ],
            "time": "2018-07-20T17:59:20+00:00"
        },
        {
            "name": "swiftmailer/swiftmailer",
            "version": "v6.1.3",
            "source": {
                "type": "git",
                "url": "https://github.com/swiftmailer/swiftmailer.git",
                "reference": "8ddcb66ac10c392d3beb54829eef8ac1438595f4"
            },
            "dist": {
                "type": "zip",
                "url": "https://api.github.com/repos/swiftmailer/swiftmailer/zipball/8ddcb66ac10c392d3beb54829eef8ac1438595f4",
                "reference": "8ddcb66ac10c392d3beb54829eef8ac1438595f4",
                "shasum": ""
            },
            "require": {
                "egulias/email-validator": "~2.0",
                "php": ">=7.0.0"
            },
            "require-dev": {
                "mockery/mockery": "~0.9.1",
                "symfony/phpunit-bridge": "~3.3@dev"
            },
            "suggest": {
                "ext-intl": "Needed to support internationalized email addresses",
                "true/punycode": "Needed to support internationalized email addresses, if ext-intl is not installed"
            },
            "type": "library",
            "extra": {
                "branch-alias": {
                    "dev-master": "6.1-dev"
                }
            },
            "autoload": {
                "files": [
                    "lib/swift_required.php"
                ]
            },
            "notification-url": "https://packagist.org/downloads/",
            "license": [
                "MIT"
            ],
            "authors": [
                {
                    "name": "Chris Corbyn"
                },
                {
                    "name": "Fabien Potencier",
                    "email": "fabien@symfony.com"
                }
            ],
            "description": "Swiftmailer, free feature-rich PHP mailer",
            "homepage": "https://swiftmailer.symfony.com",
            "keywords": [
                "email",
                "mail",
                "mailer"
            ],
            "time": "2018-09-11T07:12:52+00:00"
        },
        {
            "name": "symfony/console",
            "version": "v4.2.2",
            "source": {
                "type": "git",
                "url": "https://github.com/symfony/console.git",
                "reference": "b0a03c1bb0fcbe288629956cf2f1dd3f1dc97522"
            },
            "dist": {
                "type": "zip",
                "url": "https://api.github.com/repos/symfony/console/zipball/b0a03c1bb0fcbe288629956cf2f1dd3f1dc97522",
                "reference": "b0a03c1bb0fcbe288629956cf2f1dd3f1dc97522",
                "shasum": ""
            },
            "require": {
                "php": "^7.1.3",
                "symfony/contracts": "^1.0",
                "symfony/polyfill-mbstring": "~1.0"
            },
            "conflict": {
                "symfony/dependency-injection": "<3.4",
                "symfony/process": "<3.3"
            },
            "require-dev": {
                "psr/log": "~1.0",
                "symfony/config": "~3.4|~4.0",
                "symfony/dependency-injection": "~3.4|~4.0",
                "symfony/event-dispatcher": "~3.4|~4.0",
                "symfony/lock": "~3.4|~4.0",
                "symfony/process": "~3.4|~4.0"
            },
            "suggest": {
                "psr/log-implementation": "For using the console logger",
                "symfony/event-dispatcher": "",
                "symfony/lock": "",
                "symfony/process": ""
            },
            "type": "library",
            "extra": {
                "branch-alias": {
                    "dev-master": "4.2-dev"
                }
            },
            "autoload": {
                "psr-4": {
                    "Symfony\\Component\\Console\\": ""
                },
                "exclude-from-classmap": [
                    "/Tests/"
                ]
            },
            "notification-url": "https://packagist.org/downloads/",
            "license": [
                "MIT"
            ],
            "authors": [
                {
                    "name": "Fabien Potencier",
                    "email": "fabien@symfony.com"
                },
                {
                    "name": "Symfony Community",
                    "homepage": "https://symfony.com/contributors"
                }
            ],
            "description": "Symfony Console Component",
            "homepage": "https://symfony.com",
            "time": "2019-01-04T15:13:53+00:00"
        },
        {
            "name": "symfony/contracts",
            "version": "v1.0.2",
            "source": {
                "type": "git",
                "url": "https://github.com/symfony/contracts.git",
                "reference": "1aa7ab2429c3d594dd70689604b5cf7421254cdf"
            },
            "dist": {
                "type": "zip",
                "url": "https://api.github.com/repos/symfony/contracts/zipball/1aa7ab2429c3d594dd70689604b5cf7421254cdf",
                "reference": "1aa7ab2429c3d594dd70689604b5cf7421254cdf",
                "shasum": ""
            },
            "require": {
                "php": "^7.1.3"
            },
            "require-dev": {
                "psr/cache": "^1.0",
                "psr/container": "^1.0"
            },
            "suggest": {
                "psr/cache": "When using the Cache contracts",
                "psr/container": "When using the Service contracts",
                "symfony/cache-contracts-implementation": "",
                "symfony/service-contracts-implementation": "",
                "symfony/translation-contracts-implementation": ""
            },
            "type": "library",
            "extra": {
                "branch-alias": {
                    "dev-master": "1.0-dev"
                }
            },
            "autoload": {
                "psr-4": {
                    "Symfony\\Contracts\\": ""
                },
                "exclude-from-classmap": [
                    "**/Tests/"
                ]
            },
            "notification-url": "https://packagist.org/downloads/",
            "license": [
                "MIT"
            ],
            "authors": [
                {
                    "name": "Nicolas Grekas",
                    "email": "p@tchwork.com"
                },
                {
                    "name": "Symfony Community",
                    "homepage": "https://symfony.com/contributors"
                }
            ],
            "description": "A set of abstractions extracted out of the Symfony components",
            "homepage": "https://symfony.com",
            "keywords": [
                "abstractions",
                "contracts",
                "decoupling",
                "interfaces",
                "interoperability",
                "standards"
            ],
            "time": "2018-12-05T08:06:11+00:00"
        },
        {
            "name": "symfony/filesystem",
            "version": "v4.2.2",
            "source": {
                "type": "git",
                "url": "https://github.com/symfony/filesystem.git",
                "reference": "c2ffd9a93f2d6c5be2f68a0aa7953cc229f871f8"
            },
            "dist": {
                "type": "zip",
                "url": "https://api.github.com/repos/symfony/filesystem/zipball/c2ffd9a93f2d6c5be2f68a0aa7953cc229f871f8",
                "reference": "c2ffd9a93f2d6c5be2f68a0aa7953cc229f871f8",
                "shasum": ""
            },
            "require": {
                "php": "^7.1.3",
                "symfony/polyfill-ctype": "~1.8"
            },
            "type": "library",
            "extra": {
                "branch-alias": {
                    "dev-master": "4.2-dev"
                }
            },
            "autoload": {
                "psr-4": {
                    "Symfony\\Component\\Filesystem\\": ""
                },
                "exclude-from-classmap": [
                    "/Tests/"
                ]
            },
            "notification-url": "https://packagist.org/downloads/",
            "license": [
                "MIT"
            ],
            "authors": [
                {
                    "name": "Fabien Potencier",
                    "email": "fabien@symfony.com"
                },
                {
                    "name": "Symfony Community",
                    "homepage": "https://symfony.com/contributors"
                }
            ],
            "description": "Symfony Filesystem Component",
            "homepage": "https://symfony.com",
            "time": "2019-01-03T09:07:35+00:00"
        },
        {
            "name": "symfony/finder",
            "version": "v4.2.2",
            "source": {
                "type": "git",
                "url": "https://github.com/symfony/finder.git",
                "reference": "9094d69e8c6ee3fe186a0ec5a4f1401e506071ce"
            },
            "dist": {
                "type": "zip",
                "url": "https://api.github.com/repos/symfony/finder/zipball/9094d69e8c6ee3fe186a0ec5a4f1401e506071ce",
                "reference": "9094d69e8c6ee3fe186a0ec5a4f1401e506071ce",
                "shasum": ""
            },
            "require": {
                "php": "^7.1.3"
            },
            "type": "library",
            "extra": {
                "branch-alias": {
                    "dev-master": "4.2-dev"
                }
            },
            "autoload": {
                "psr-4": {
                    "Symfony\\Component\\Finder\\": ""
                },
                "exclude-from-classmap": [
                    "/Tests/"
                ]
            },
            "notification-url": "https://packagist.org/downloads/",
            "license": [
                "MIT"
            ],
            "authors": [
                {
                    "name": "Fabien Potencier",
                    "email": "fabien@symfony.com"
                },
                {
                    "name": "Symfony Community",
                    "homepage": "https://symfony.com/contributors"
                }
            ],
            "description": "Symfony Finder Component",
            "homepage": "https://symfony.com",
            "time": "2019-01-03T09:07:35+00:00"
        },
        {
            "name": "symfony/options-resolver",
            "version": "v4.2.2",
            "source": {
                "type": "git",
                "url": "https://github.com/symfony/options-resolver.git",
                "reference": "fbcb106aeee72f3450298bf73324d2cc00d083d1"
            },
            "dist": {
                "type": "zip",
                "url": "https://api.github.com/repos/symfony/options-resolver/zipball/fbcb106aeee72f3450298bf73324d2cc00d083d1",
                "reference": "fbcb106aeee72f3450298bf73324d2cc00d083d1",
                "shasum": ""
            },
            "require": {
                "php": "^7.1.3"
            },
            "type": "library",
            "extra": {
                "branch-alias": {
                    "dev-master": "4.2-dev"
                }
            },
            "autoload": {
                "psr-4": {
                    "Symfony\\Component\\OptionsResolver\\": ""
                },
                "exclude-from-classmap": [
                    "/Tests/"
                ]
            },
            "notification-url": "https://packagist.org/downloads/",
            "license": [
                "MIT"
            ],
            "authors": [
                {
                    "name": "Fabien Potencier",
                    "email": "fabien@symfony.com"
                },
                {
                    "name": "Symfony Community",
                    "homepage": "https://symfony.com/contributors"
                }
            ],
            "description": "Symfony OptionsResolver Component",
            "homepage": "https://symfony.com",
            "keywords": [
                "config",
                "configuration",
                "options"
            ],
            "time": "2019-01-03T09:07:35+00:00"
        },
        {
            "name": "symfony/polyfill-ctype",
            "version": "v1.10.0",
            "source": {
                "type": "git",
                "url": "https://github.com/symfony/polyfill-ctype.git",
                "reference": "e3d826245268269cd66f8326bd8bc066687b4a19"
            },
            "dist": {
                "type": "zip",
                "url": "https://api.github.com/repos/symfony/polyfill-ctype/zipball/e3d826245268269cd66f8326bd8bc066687b4a19",
                "reference": "e3d826245268269cd66f8326bd8bc066687b4a19",
                "shasum": ""
            },
            "require": {
                "php": ">=5.3.3"
            },
            "suggest": {
                "ext-ctype": "For best performance"
            },
            "type": "library",
            "extra": {
                "branch-alias": {
                    "dev-master": "1.9-dev"
                }
            },
            "autoload": {
                "psr-4": {
                    "Symfony\\Polyfill\\Ctype\\": ""
                },
                "files": [
                    "bootstrap.php"
                ]
            },
            "notification-url": "https://packagist.org/downloads/",
            "license": [
                "MIT"
            ],
            "authors": [
                {
                    "name": "Symfony Community",
                    "homepage": "https://symfony.com/contributors"
                },
                {
                    "name": "Gert de Pagter",
                    "email": "BackEndTea@gmail.com"
                }
            ],
            "description": "Symfony polyfill for ctype functions",
            "homepage": "https://symfony.com",
            "keywords": [
                "compatibility",
                "ctype",
                "polyfill",
                "portable"
            ],
            "time": "2018-08-06T14:22:27+00:00"
        },
        {
            "name": "symfony/polyfill-mbstring",
            "version": "v1.10.0",
            "source": {
                "type": "git",
                "url": "https://github.com/symfony/polyfill-mbstring.git",
                "reference": "c79c051f5b3a46be09205c73b80b346e4153e494"
            },
            "dist": {
                "type": "zip",
                "url": "https://api.github.com/repos/symfony/polyfill-mbstring/zipball/c79c051f5b3a46be09205c73b80b346e4153e494",
                "reference": "c79c051f5b3a46be09205c73b80b346e4153e494",
                "shasum": ""
            },
            "require": {
                "php": ">=5.3.3"
            },
            "suggest": {
                "ext-mbstring": "For best performance"
            },
            "type": "library",
            "extra": {
                "branch-alias": {
                    "dev-master": "1.9-dev"
                }
            },
            "autoload": {
                "psr-4": {
                    "Symfony\\Polyfill\\Mbstring\\": ""
                },
                "files": [
                    "bootstrap.php"
                ]
            },
            "notification-url": "https://packagist.org/downloads/",
            "license": [
                "MIT"
            ],
            "authors": [
                {
                    "name": "Nicolas Grekas",
                    "email": "p@tchwork.com"
                },
                {
                    "name": "Symfony Community",
                    "homepage": "https://symfony.com/contributors"
                }
            ],
            "description": "Symfony polyfill for the Mbstring extension",
            "homepage": "https://symfony.com",
            "keywords": [
                "compatibility",
                "mbstring",
                "polyfill",
                "portable",
                "shim"
            ],
            "time": "2018-09-21T13:07:52+00:00"
        },
        {
            "name": "symfony/process",
            "version": "v4.2.2",
            "source": {
                "type": "git",
                "url": "https://github.com/symfony/process.git",
                "reference": "ea043ab5d8ed13b467a9087d81cb876aee7f689a"
            },
            "dist": {
                "type": "zip",
                "url": "https://api.github.com/repos/symfony/process/zipball/ea043ab5d8ed13b467a9087d81cb876aee7f689a",
                "reference": "ea043ab5d8ed13b467a9087d81cb876aee7f689a",
                "shasum": ""
            },
            "require": {
                "php": "^7.1.3"
            },
            "type": "library",
            "extra": {
                "branch-alias": {
                    "dev-master": "4.2-dev"
                }
            },
            "autoload": {
                "psr-4": {
                    "Symfony\\Component\\Process\\": ""
                },
                "exclude-from-classmap": [
                    "/Tests/"
                ]
            },
            "notification-url": "https://packagist.org/downloads/",
            "license": [
                "MIT"
            ],
            "authors": [
                {
                    "name": "Fabien Potencier",
                    "email": "fabien@symfony.com"
                },
                {
                    "name": "Symfony Community",
                    "homepage": "https://symfony.com/contributors"
                }
            ],
            "description": "Symfony Process Component",
            "homepage": "https://symfony.com",
            "time": "2019-01-03T14:48:52+00:00"
        },
        {
            "name": "tecnickcom/tcpdf",
            "version": "6.2.26",
            "source": {
                "type": "git",
                "url": "https://github.com/tecnickcom/TCPDF.git",
                "reference": "367241059ca166e3a76490f4448c284e0a161f15"
            },
            "dist": {
                "type": "zip",
                "url": "https://api.github.com/repos/tecnickcom/TCPDF/zipball/367241059ca166e3a76490f4448c284e0a161f15",
                "reference": "367241059ca166e3a76490f4448c284e0a161f15",
                "shasum": ""
            },
            "require": {
                "php": ">=5.3.0"
            },
            "type": "library",
            "autoload": {
                "classmap": [
                    "config",
                    "include",
                    "tcpdf.php",
                    "tcpdf_parser.php",
                    "tcpdf_import.php",
                    "tcpdf_barcodes_1d.php",
                    "tcpdf_barcodes_2d.php",
                    "include/tcpdf_colors.php",
                    "include/tcpdf_filters.php",
                    "include/tcpdf_font_data.php",
                    "include/tcpdf_fonts.php",
                    "include/tcpdf_images.php",
                    "include/tcpdf_static.php",
                    "include/barcodes/datamatrix.php",
                    "include/barcodes/pdf417.php",
                    "include/barcodes/qrcode.php"
                ]
            },
            "notification-url": "https://packagist.org/downloads/",
            "license": [
                "LGPL-3.0"
            ],
            "authors": [
                {
                    "name": "Nicola Asuni",
                    "email": "info@tecnick.com",
                    "role": "lead"
                }
            ],
            "description": "TCPDF is a PHP class for generating PDF documents and barcodes.",
            "homepage": "http://www.tcpdf.org/",
            "keywords": [
                "PDFD32000-2008",
                "TCPDF",
                "barcodes",
                "datamatrix",
                "pdf",
                "pdf417",
                "qrcode"
            ],
            "time": "2018-10-16T17:24:05+00:00"
        },
        {
            "name": "true/punycode",
            "version": "v2.1.1",
            "source": {
                "type": "git",
                "url": "https://github.com/true/php-punycode.git",
                "reference": "a4d0c11a36dd7f4e7cd7096076cab6d3378a071e"
            },
            "dist": {
                "type": "zip",
                "url": "https://api.github.com/repos/true/php-punycode/zipball/a4d0c11a36dd7f4e7cd7096076cab6d3378a071e",
                "reference": "a4d0c11a36dd7f4e7cd7096076cab6d3378a071e",
                "shasum": ""
            },
            "require": {
                "php": ">=5.3.0",
                "symfony/polyfill-mbstring": "^1.3"
            },
            "require-dev": {
                "phpunit/phpunit": "~4.7",
                "squizlabs/php_codesniffer": "~2.0"
            },
            "type": "library",
            "autoload": {
                "psr-4": {
                    "TrueBV\\": "src/"
                }
            },
            "notification-url": "https://packagist.org/downloads/",
            "license": [
                "MIT"
            ],
            "authors": [
                {
                    "name": "Renan Gonçalves",
                    "email": "renan.saddam@gmail.com"
                }
            ],
            "description": "A Bootstring encoding of Unicode for Internationalized Domain Names in Applications (IDNA)",
            "homepage": "https://github.com/true/php-punycode",
            "keywords": [
                "idna",
                "punycode"
            ],
            "time": "2016-11-16T10:37:54+00:00"
        },
        {
            "name": "twig/twig",
            "version": "v2.6.2",
            "source": {
                "type": "git",
                "url": "https://github.com/twigphp/Twig.git",
                "reference": "7d7342c8a4059fefb9b8d07db0cc14007021f9b7"
            },
            "dist": {
                "type": "zip",
                "url": "https://api.github.com/repos/twigphp/Twig/zipball/7d7342c8a4059fefb9b8d07db0cc14007021f9b7",
                "reference": "7d7342c8a4059fefb9b8d07db0cc14007021f9b7",
                "shasum": ""
            },
            "require": {
                "php": "^7.0",
                "symfony/polyfill-ctype": "^1.8",
                "symfony/polyfill-mbstring": "^1.3"
            },
            "require-dev": {
                "psr/container": "^1.0",
                "symfony/debug": "^2.7",
                "symfony/phpunit-bridge": "^3.4.19|^4.1.8"
            },
            "type": "library",
            "extra": {
                "branch-alias": {
                    "dev-master": "2.6-dev"
                }
            },
            "autoload": {
                "psr-0": {
                    "Twig_": "lib/"
                },
                "psr-4": {
                    "Twig\\": "src/"
                }
            },
            "notification-url": "https://packagist.org/downloads/",
            "license": [
                "BSD-3-Clause"
            ],
            "authors": [
                {
                    "name": "Fabien Potencier",
                    "email": "fabien@symfony.com",
                    "homepage": "http://fabien.potencier.org",
                    "role": "Lead Developer"
                },
                {
                    "name": "Armin Ronacher",
                    "email": "armin.ronacher@active-4.com",
                    "role": "Project Founder"
                },
                {
                    "name": "Twig Team",
                    "homepage": "https://twig.symfony.com/contributors",
                    "role": "Contributors"
                }
            ],
            "description": "Twig, the flexible, fast, and secure template language for PHP",
            "homepage": "https://twig.symfony.com",
            "keywords": [
                "templating"
            ],
            "time": "2019-01-14T15:00:48+00:00"
        },
        {
            "name": "wildbit/swiftmailer-postmark",
            "version": "3.0.1",
            "source": {
                "type": "git",
                "url": "https://github.com/wildbit/swiftmailer-postmark.git",
                "reference": "1cf0fd1aa6cbacd5ca6ff87425c02f0e17bb7519"
            },
            "dist": {
                "type": "zip",
                "url": "https://api.github.com/repos/wildbit/swiftmailer-postmark/zipball/1cf0fd1aa6cbacd5ca6ff87425c02f0e17bb7519",
                "reference": "1cf0fd1aa6cbacd5ca6ff87425c02f0e17bb7519",
                "shasum": ""
            },
            "require": {
                "guzzlehttp/guzzle": "^6.0.0",
                "swiftmailer/swiftmailer": "^6.0.0"
            },
            "require-dev": {
                "phpunit/phpunit": "^6.0.0"
            },
            "type": "library",
            "autoload": {
                "psr-0": {
                    "Postmark\\": "src/"
                }
            },
            "notification-url": "https://packagist.org/downloads/",
            "license": [
                "MIT"
            ],
            "authors": [
                {
                    "name": "Postmark",
                    "email": "support@postmarkapp.com"
                }
            ],
            "description": "A Swiftmailer Transport for Postmark.",
            "time": "2018-07-20T15:34:31+00:00"
        },
        {
            "name": "yiisoft/yii2",
            "version": "2.0.15.1",
            "source": {
                "type": "git",
                "url": "https://github.com/yiisoft/yii2-framework.git",
                "reference": "ed3a9e1c4abe206e1c3ce48a6b3624119b79850d"
            },
            "dist": {
                "type": "zip",
                "url": "https://api.github.com/repos/yiisoft/yii2-framework/zipball/ed3a9e1c4abe206e1c3ce48a6b3624119b79850d",
                "reference": "ed3a9e1c4abe206e1c3ce48a6b3624119b79850d",
                "shasum": ""
            },
            "require": {
                "bower-asset/inputmask": "~3.2.2 | ~3.3.5",
                "bower-asset/jquery": "3.2.*@stable | 3.1.*@stable | 2.2.*@stable | 2.1.*@stable | 1.11.*@stable | 1.12.*@stable",
                "bower-asset/punycode": "1.3.*",
                "bower-asset/yii2-pjax": "~2.0.1",
                "cebe/markdown": "~1.0.0 | ~1.1.0",
                "ext-ctype": "*",
                "ext-mbstring": "*",
                "ezyang/htmlpurifier": "~4.6",
                "lib-pcre": "*",
                "php": ">=5.4.0",
                "yiisoft/yii2-composer": "~2.0.4"
            },
            "bin": [
                "yii"
            ],
            "type": "library",
            "extra": {
                "branch-alias": {
                    "dev-master": "2.0.x-dev"
                }
            },
            "autoload": {
                "psr-4": {
                    "yii\\": ""
                }
            },
            "notification-url": "https://packagist.org/downloads/",
            "license": [
                "BSD-3-Clause"
            ],
            "authors": [
                {
                    "name": "Qiang Xue",
                    "email": "qiang.xue@gmail.com",
                    "homepage": "http://www.yiiframework.com/",
                    "role": "Founder and project lead"
                },
                {
                    "name": "Alexander Makarov",
                    "email": "sam@rmcreative.ru",
                    "homepage": "http://rmcreative.ru/",
                    "role": "Core framework development"
                },
                {
                    "name": "Maurizio Domba",
                    "homepage": "http://mdomba.info/",
                    "role": "Core framework development"
                },
                {
                    "name": "Carsten Brandt",
                    "email": "mail@cebe.cc",
                    "homepage": "http://cebe.cc/",
                    "role": "Core framework development"
                },
                {
                    "name": "Timur Ruziev",
                    "email": "resurtm@gmail.com",
                    "homepage": "http://resurtm.com/",
                    "role": "Core framework development"
                },
                {
                    "name": "Paul Klimov",
                    "email": "klimov.paul@gmail.com",
                    "role": "Core framework development"
                },
                {
                    "name": "Dmitry Naumenko",
                    "email": "d.naumenko.a@gmail.com",
                    "role": "Core framework development"
                },
                {
                    "name": "Boudewijn Vahrmeijer",
                    "email": "info@dynasource.eu",
                    "homepage": "http://dynasource.eu",
                    "role": "Core framework development"
                }
            ],
            "description": "Yii PHP Framework Version 2",
            "homepage": "http://www.yiiframework.com/",
            "keywords": [
                "framework",
                "yii2"
            ],
            "time": "2018-03-21T18:36:53+00:00"
        },
        {
            "name": "yiisoft/yii2-bootstrap",
            "version": "2.0.8",
            "source": {
                "type": "git",
                "url": "https://github.com/yiisoft/yii2-bootstrap.git",
                "reference": "3f49c47924bb9fa5363c3fc7b073d954168cf438"
            },
            "dist": {
                "type": "zip",
                "url": "https://api.github.com/repos/yiisoft/yii2-bootstrap/zipball/3f49c47924bb9fa5363c3fc7b073d954168cf438",
                "reference": "3f49c47924bb9fa5363c3fc7b073d954168cf438",
                "shasum": ""
            },
            "require": {
                "bower-asset/bootstrap": "3.3.* | 3.2.* | 3.1.*",
                "yiisoft/yii2": "~2.0.6"
            },
            "type": "yii2-extension",
            "extra": {
                "branch-alias": {
                    "dev-master": "2.0.x-dev"
                }
            },
            "autoload": {
                "psr-4": {
                    "yii\\bootstrap\\": "src"
                }
            },
            "notification-url": "https://packagist.org/downloads/",
            "license": [
                "BSD-3-Clause"
            ],
            "authors": [
                {
                    "name": "Paul Klimov",
                    "email": "klimov.paul@gmail.com"
                },
                {
                    "name": "Alexander Makarov",
                    "email": "sam@rmcreative.ru",
                    "homepage": "http://rmcreative.ru/"
                },
                {
                    "name": "Antonio Ramirez",
                    "email": "amigo.cobos@gmail.com"
                },
                {
                    "name": "Qiang Xue",
                    "email": "qiang.xue@gmail.com",
                    "homepage": "http://www.yiiframework.com/"
                }
            ],
            "description": "The Twitter Bootstrap extension for the Yii framework",
            "keywords": [
                "bootstrap",
                "yii2"
            ],
            "time": "2018-02-16T10:41:52+00:00"
        },
        {
            "name": "yiisoft/yii2-composer",
            "version": "2.0.7",
            "source": {
                "type": "git",
                "url": "https://github.com/yiisoft/yii2-composer.git",
                "reference": "1439e78be1218c492e6cde251ed87d3f128b9534"
            },
            "dist": {
                "type": "zip",
                "url": "https://api.github.com/repos/yiisoft/yii2-composer/zipball/1439e78be1218c492e6cde251ed87d3f128b9534",
                "reference": "1439e78be1218c492e6cde251ed87d3f128b9534",
                "shasum": ""
            },
            "require": {
                "composer-plugin-api": "^1.0"
            },
            "require-dev": {
                "composer/composer": "^1.0"
            },
            "type": "composer-plugin",
            "extra": {
                "class": "yii\\composer\\Plugin",
                "branch-alias": {
                    "dev-master": "2.0.x-dev"
                }
            },
            "autoload": {
                "psr-4": {
                    "yii\\composer\\": ""
                }
            },
            "notification-url": "https://packagist.org/downloads/",
            "license": [
                "BSD-3-Clause"
            ],
            "authors": [
                {
                    "name": "Qiang Xue",
                    "email": "qiang.xue@gmail.com"
                },
                {
                    "name": "Carsten Brandt",
                    "email": "mail@cebe.cc"
                }
            ],
            "description": "The composer plugin for Yii extension installer",
            "keywords": [
                "composer",
                "extension installer",
                "yii2"
            ],
            "time": "2018-07-05T15:44:47+00:00"
        },
        {
            "name": "yiisoft/yii2-debug",
            "version": "2.0.14",
            "source": {
                "type": "git",
                "url": "https://github.com/yiisoft/yii2-debug.git",
                "reference": "dc5a4a8529de1a41dbb037dbabf1f3f93002f21d"
            },
            "dist": {
                "type": "zip",
                "url": "https://api.github.com/repos/yiisoft/yii2-debug/zipball/dc5a4a8529de1a41dbb037dbabf1f3f93002f21d",
                "reference": "dc5a4a8529de1a41dbb037dbabf1f3f93002f21d",
                "shasum": ""
            },
            "require": {
                "yiisoft/yii2": "~2.0.13",
                "yiisoft/yii2-bootstrap": "~2.0.0"
            },
            "type": "yii2-extension",
            "extra": {
                "branch-alias": {
                    "dev-master": "2.0.x-dev"
                }
            },
            "autoload": {
                "psr-4": {
                    "yii\\debug\\": "src"
                }
            },
            "notification-url": "https://packagist.org/downloads/",
            "license": [
                "BSD-3-Clause"
            ],
            "authors": [
                {
                    "name": "Qiang Xue",
                    "email": "qiang.xue@gmail.com"
                }
            ],
            "description": "The debugger extension for the Yii framework",
            "keywords": [
                "debug",
                "debugger",
                "yii2"
            ],
            "time": "2018-09-23T21:41:04+00:00"
        },
        {
            "name": "yiisoft/yii2-queue",
            "version": "2.1.0",
            "source": {
                "type": "git",
                "url": "https://github.com/yiisoft/yii2-queue.git",
                "reference": "d04b4b3c932081200876a351cc6c3502e89e11b8"
            },
            "dist": {
                "type": "zip",
                "url": "https://api.github.com/repos/yiisoft/yii2-queue/zipball/d04b4b3c932081200876a351cc6c3502e89e11b8",
                "reference": "d04b4b3c932081200876a351cc6c3502e89e11b8",
                "shasum": ""
            },
            "require": {
                "php": ">=5.5.0",
                "symfony/process": "*",
                "yiisoft/yii2": "~2.0.14"
            },
            "require-dev": {
                "aws/aws-sdk-php": ">=2.4",
                "enqueue/amqp-lib": "^0.8",
                "jeremeamia/superclosure": "*",
                "pda/pheanstalk": "*",
                "php-amqplib/php-amqplib": "*",
                "phpunit/phpunit": "~4.4",
                "yiisoft/yii2-debug": "*",
                "yiisoft/yii2-gii": "*",
                "yiisoft/yii2-redis": "*"
            },
            "suggest": {
                "aws/aws-sdk-php": "Need for aws SQS.",
                "enqueue/amqp-lib": "Need for AMQP interop queue.",
                "ext-gearman": "Need for Gearman queue.",
                "ext-pcntl": "Need for process signals.",
                "pda/pheanstalk": "Need for Beanstalk queue.",
                "php-amqplib/php-amqplib": "Need for AMQP queue.",
                "yiisoft/yii2-redis": "Need for Redis queue."
            },
            "type": "yii2-extension",
            "extra": {
                "branch-alias": {
                    "dev-master": "2.0.x-dev"
                }
            },
            "autoload": {
                "psr-4": {
                    "yii\\queue\\": "src",
                    "yii\\queue\\amqp\\": "src/drivers/amqp",
                    "yii\\queue\\amqp_interop\\": "src/drivers/amqp_interop",
                    "yii\\queue\\beanstalk\\": "src/drivers/beanstalk",
                    "yii\\queue\\db\\": "src/drivers/db",
                    "yii\\queue\\file\\": "src/drivers/file",
                    "yii\\queue\\gearman\\": "src/drivers/gearman",
                    "yii\\queue\\redis\\": "src/drivers/redis",
                    "yii\\queue\\sync\\": "src/drivers/sync",
                    "yii\\queue\\sqs\\": "src/drivers/sqs"
                }
            },
            "notification-url": "https://packagist.org/downloads/",
            "license": [
                "BSD-3-Clause"
            ],
            "authors": [
                {
                    "name": "Roman Zhuravlev",
                    "email": "zhuravljov@gmail.com"
                }
            ],
            "description": "Yii2 Queue Extension which supported DB, Redis, RabbitMQ, Beanstalk, SQS and Gearman",
            "keywords": [
                "async",
                "beanstalk",
                "db",
                "gearman",
                "gii",
                "queue",
                "rabbitmq",
                "redis",
                "sqs",
                "yii"
            ],
            "time": "2018-05-23T21:04:57+00:00"
        },
        {
            "name": "yiisoft/yii2-redis",
            "version": "2.0.9",
            "source": {
                "type": "git",
                "url": "https://github.com/yiisoft/yii2-redis.git",
                "reference": "29c3ae9f1e1f61d9ab326f92fcacb03218c218dc"
            },
            "dist": {
                "type": "zip",
                "url": "https://api.github.com/repos/yiisoft/yii2-redis/zipball/29c3ae9f1e1f61d9ab326f92fcacb03218c218dc",
                "reference": "29c3ae9f1e1f61d9ab326f92fcacb03218c218dc",
                "shasum": ""
            },
            "require": {
                "yiisoft/yii2": "~2.0.14"
            },
            "require-dev": {
                "yiisoft/yii2-dev": "~2.0.14"
            },
            "type": "yii2-extension",
            "extra": {
                "branch-alias": {
                    "dev-master": "2.0.x-dev"
                }
            },
            "autoload": {
                "psr-4": {
                    "yii\\redis\\": "src"
                }
            },
            "notification-url": "https://packagist.org/downloads/",
            "license": [
                "BSD-3-Clause"
            ],
            "authors": [
                {
                    "name": "Carsten Brandt",
                    "email": "mail@cebe.cc"
                }
            ],
            "description": "Redis Cache, Session and ActiveRecord for the Yii framework",
            "keywords": [
                "active-record",
                "cache",
                "redis",
                "session",
                "yii2"
            ],
            "time": "2018-09-23T22:34:46+00:00"
        },
        {
            "name": "yiisoft/yii2-swiftmailer",
            "version": "2.1.2",
            "source": {
                "type": "git",
                "url": "https://github.com/yiisoft/yii2-swiftmailer.git",
                "reference": "09659a55959f9e64b8178d842b64a9ffae42b994"
            },
            "dist": {
                "type": "zip",
                "url": "https://api.github.com/repos/yiisoft/yii2-swiftmailer/zipball/09659a55959f9e64b8178d842b64a9ffae42b994",
                "reference": "09659a55959f9e64b8178d842b64a9ffae42b994",
                "shasum": ""
            },
            "require": {
                "swiftmailer/swiftmailer": "~6.0",
                "yiisoft/yii2": ">=2.0.4"
            },
            "type": "yii2-extension",
            "extra": {
                "branch-alias": {
                    "dev-master": "2.1.x-dev"
                }
            },
            "autoload": {
                "psr-4": {
                    "yii\\swiftmailer\\": "src"
                }
            },
            "notification-url": "https://packagist.org/downloads/",
            "license": [
                "BSD-3-Clause"
            ],
            "authors": [
                {
                    "name": "Paul Klimov",
                    "email": "klimov.paul@gmail.com"
                }
            ],
            "description": "The SwiftMailer integration for the Yii framework",
            "keywords": [
                "email",
                "mail",
                "mailer",
                "swift",
                "swiftmailer",
                "yii2"
            ],
            "time": "2018-09-23T22:00:47+00:00"
        },
        {
            "name": "zendframework/zend-escaper",
            "version": "2.6.0",
            "source": {
                "type": "git",
                "url": "https://github.com/zendframework/zend-escaper.git",
                "reference": "31d8aafae982f9568287cb4dce987e6aff8fd074"
            },
            "dist": {
                "type": "zip",
                "url": "https://api.github.com/repos/zendframework/zend-escaper/zipball/31d8aafae982f9568287cb4dce987e6aff8fd074",
                "reference": "31d8aafae982f9568287cb4dce987e6aff8fd074",
                "shasum": ""
            },
            "require": {
                "php": "^5.6 || ^7.0"
            },
            "require-dev": {
                "phpunit/phpunit": "^5.7.27 || ^6.5.8 || ^7.1.2",
                "zendframework/zend-coding-standard": "~1.0.0"
            },
            "type": "library",
            "extra": {
                "branch-alias": {
                    "dev-master": "2.6.x-dev",
                    "dev-develop": "2.7.x-dev"
                }
            },
            "autoload": {
                "psr-4": {
                    "Zend\\Escaper\\": "src/"
                }
            },
            "notification-url": "https://packagist.org/downloads/",
            "license": [
                "BSD-3-Clause"
            ],
            "description": "Securely and safely escape HTML, HTML attributes, JavaScript, CSS, and URLs",
            "keywords": [
                "ZendFramework",
                "escaper",
                "zf"
            ],
            "time": "2018-04-25T15:48:53+00:00"
        },
        {
            "name": "zendframework/zend-feed",
            "version": "2.10.3",
            "source": {
                "type": "git",
                "url": "https://github.com/zendframework/zend-feed.git",
                "reference": "6641f4cf3f4586c63f83fd70b6d19966025c8888"
            },
            "dist": {
                "type": "zip",
                "url": "https://api.github.com/repos/zendframework/zend-feed/zipball/6641f4cf3f4586c63f83fd70b6d19966025c8888",
                "reference": "6641f4cf3f4586c63f83fd70b6d19966025c8888",
                "shasum": ""
            },
            "require": {
                "php": "^5.6 || ^7.0",
                "zendframework/zend-escaper": "^2.5.2",
                "zendframework/zend-stdlib": "^2.7.7 || ^3.1"
            },
            "require-dev": {
                "phpunit/phpunit": "^5.7.23 || ^6.4.3",
                "psr/http-message": "^1.0.1",
                "zendframework/zend-cache": "^2.7.2",
                "zendframework/zend-coding-standard": "~1.0.0",
                "zendframework/zend-db": "^2.8.2",
                "zendframework/zend-http": "^2.7",
                "zendframework/zend-servicemanager": "^2.7.8 || ^3.3",
                "zendframework/zend-validator": "^2.10.1"
            },
            "suggest": {
                "psr/http-message": "PSR-7 ^1.0.1, if you wish to use Zend\\Feed\\Reader\\Http\\Psr7ResponseDecorator",
                "zendframework/zend-cache": "Zend\\Cache component, for optionally caching feeds between requests",
                "zendframework/zend-db": "Zend\\Db component, for use with PubSubHubbub",
                "zendframework/zend-http": "Zend\\Http for PubSubHubbub, and optionally for use with Zend\\Feed\\Reader",
                "zendframework/zend-servicemanager": "Zend\\ServiceManager component, for easily extending ExtensionManager implementations",
                "zendframework/zend-validator": "Zend\\Validator component, for validating email addresses used in Atom feeds and entries when using the Writer subcomponent"
            },
            "type": "library",
            "extra": {
                "branch-alias": {
                    "dev-master": "2.10.x-dev",
                    "dev-develop": "2.11.x-dev"
                }
            },
            "autoload": {
                "psr-4": {
                    "Zend\\Feed\\": "src/"
                }
            },
            "notification-url": "https://packagist.org/downloads/",
            "license": [
                "BSD-3-Clause"
            ],
            "description": "provides functionality for consuming RSS and Atom feeds",
            "keywords": [
                "ZendFramework",
                "feed",
                "zf"
            ],
            "time": "2018-08-01T13:53:20+00:00"
        },
        {
            "name": "zendframework/zend-stdlib",
            "version": "3.2.1",
            "source": {
                "type": "git",
                "url": "https://github.com/zendframework/zend-stdlib.git",
                "reference": "66536006722aff9e62d1b331025089b7ec71c065"
            },
            "dist": {
                "type": "zip",
                "url": "https://api.github.com/repos/zendframework/zend-stdlib/zipball/66536006722aff9e62d1b331025089b7ec71c065",
                "reference": "66536006722aff9e62d1b331025089b7ec71c065",
                "shasum": ""
            },
            "require": {
                "php": "^5.6 || ^7.0"
            },
            "require-dev": {
                "phpbench/phpbench": "^0.13",
                "phpunit/phpunit": "^5.7.27 || ^6.5.8 || ^7.1.2",
                "zendframework/zend-coding-standard": "~1.0.0"
            },
            "type": "library",
            "extra": {
                "branch-alias": {
                    "dev-master": "3.2.x-dev",
                    "dev-develop": "3.3.x-dev"
                }
            },
            "autoload": {
                "psr-4": {
                    "Zend\\Stdlib\\": "src/"
                }
            },
            "notification-url": "https://packagist.org/downloads/",
            "license": [
                "BSD-3-Clause"
            ],
            "description": "SPL extensions, array utilities, error handlers, and more",
            "keywords": [
                "ZendFramework",
                "stdlib",
                "zf"
            ],
            "time": "2018-08-28T21:34:05+00:00"
        }
    ],
    "packages-dev": [
        {
            "name": "vlucas/phpdotenv",
            "version": "v2.5.2",
            "source": {
                "type": "git",
                "url": "https://github.com/vlucas/phpdotenv.git",
                "reference": "cfd5dc225767ca154853752abc93aeec040fcf36"
            },
            "dist": {
                "type": "zip",
                "url": "https://api.github.com/repos/vlucas/phpdotenv/zipball/cfd5dc225767ca154853752abc93aeec040fcf36",
                "reference": "cfd5dc225767ca154853752abc93aeec040fcf36",
                "shasum": ""
            },
            "require": {
                "php": ">=5.3.9"
            },
            "require-dev": {
                "phpunit/phpunit": "^4.8.35 || ^5.0"
            },
            "type": "library",
            "extra": {
                "branch-alias": {
                    "dev-master": "2.5-dev"
                }
            },
            "autoload": {
                "psr-4": {
                    "Dotenv\\": "src/"
                }
            },
            "notification-url": "https://packagist.org/downloads/",
            "license": [
                "BSD-3-Clause"
            ],
            "authors": [
                {
                    "name": "Vance Lucas",
                    "email": "vance@vancelucas.com",
                    "homepage": "http://www.vancelucas.com"
                }
            ],
            "description": "Loads environment variables from `.env` to `getenv()`, `$_ENV` and `$_SERVER` automagically.",
            "keywords": [
                "dotenv",
                "env",
                "environment"
            ],
            "time": "2018-10-30T17:29:25+00:00"
        }
    ],
    "aliases": [],
    "minimum-stability": "stable",
    "stability-flags": {
        "flipboxfactory/craft-postmark": 5,
        "craftcms/commerce": 10
    },
    "prefer-stable": true,
    "prefer-lowest": false,
    "platform": {
        "php": ">=7.0.0"
    },
    "platform-dev": [],
    "platform-overrides": {
        "php": "7.1.23"
    }
}<|MERGE_RESOLUTION|>--- conflicted
+++ resolved
@@ -4,11 +4,7 @@
         "Read more about it at https://getcomposer.org/doc/01-basic-usage.md#installing-dependencies",
         "This file is @generated automatically"
     ],
-<<<<<<< HEAD
-    "content-hash": "e99b085abf2653ac143ec15ee2bb1ae7",
-=======
     "content-hash": "8690e990189694b8223a268628581939",
->>>>>>> 6c0c1614
     "packages": [
         {
             "name": "adam-paterson/oauth2-stripe",
@@ -147,66 +143,6 @@
                 "sdk"
             ],
             "time": "2019-01-11T19:22:05+00:00"
-<<<<<<< HEAD
-        },
-        {
-            "name": "bugsnag/bugsnag",
-            "version": "v3.9.0",
-            "source": {
-                "type": "git",
-                "url": "https://github.com/bugsnag/bugsnag-php.git",
-                "reference": "16b895e58dc77a230e282f44db8983239a997ee6"
-            },
-            "dist": {
-                "type": "zip",
-                "url": "https://api.github.com/repos/bugsnag/bugsnag-php/zipball/16b895e58dc77a230e282f44db8983239a997ee6",
-                "reference": "16b895e58dc77a230e282f44db8983239a997ee6",
-                "shasum": ""
-            },
-            "require": {
-                "composer/ca-bundle": "^1.0",
-                "guzzlehttp/guzzle": "^5.0|^6.0",
-                "php": ">=5.5"
-            },
-            "require-dev": {
-                "mtdowling/burgomaster": "dev-master#72151eddf5f0cf101502b94bf5031f9c53501a04",
-                "php-mock/php-mock-phpunit": "^1.1",
-                "phpunit/phpunit": "^4.8|^5.0"
-            },
-            "type": "library",
-            "extra": {
-                "branch-alias": {
-                    "dev-master": "3.5-dev"
-                }
-            },
-            "autoload": {
-                "psr-4": {
-                    "Bugsnag\\": "src/"
-                }
-            },
-            "notification-url": "https://packagist.org/downloads/",
-            "license": [
-                "MIT"
-            ],
-            "authors": [
-                {
-                    "name": "James Smith",
-                    "email": "notifiers@bugsnag.com",
-                    "homepage": "https://bugsnag.com"
-                }
-            ],
-            "description": "Official Bugsnag notifier for PHP applications.",
-            "homepage": "https://github.com/bugsnag/bugsnag-php",
-            "keywords": [
-                "bugsnag",
-                "errors",
-                "exceptions",
-                "logging",
-                "tracking"
-            ],
-            "time": "2017-11-23T14:01:54+00:00"
-=======
->>>>>>> 6c0c1614
         },
         {
             "name": "cebe/markdown",
@@ -3850,211 +3786,6 @@
             "time": "2016-02-11T07:05:27+00:00"
         },
         {
-<<<<<<< HEAD
-            "name": "roave/security-advisories",
-            "version": "dev-master",
-            "source": {
-                "type": "git",
-                "url": "https://github.com/Roave/SecurityAdvisories.git",
-                "reference": "65a944c93d642973f79f97b1830463beb46b8f79"
-            },
-            "dist": {
-                "type": "zip",
-                "url": "https://api.github.com/repos/Roave/SecurityAdvisories/zipball/65a944c93d642973f79f97b1830463beb46b8f79",
-                "reference": "65a944c93d642973f79f97b1830463beb46b8f79",
-                "shasum": ""
-            },
-            "conflict": {
-                "3f/pygmentize": "<1.2",
-                "adodb/adodb-php": "<5.20.12",
-                "alterphp/easyadmin-extension-bundle": ">=1.2,<1.2.11|>=1.3,<1.3.1",
-                "amphp/artax": "<1.0.6|>=2,<2.0.6",
-                "amphp/http": "<1.0.1",
-                "asymmetricrypt/asymmetricrypt": ">=0,<9.9.99",
-                "aws/aws-sdk-php": ">=3,<3.2.1",
-                "brightlocal/phpwhois": "<=4.2.5",
-                "bugsnag/bugsnag-laravel": ">=2,<2.0.2",
-                "cakephp/cakephp": ">=1.3,<1.3.18|>=2,<2.4.99|>=2.5,<2.5.99|>=2.6,<2.6.12|>=2.7,<2.7.6|>=3,<3.0.15|>=3.1,<3.1.4|>=3.4,<3.4.14|>=3.5,<3.5.17|>=3.6,<3.6.4",
-                "cart2quote/module-quotation": ">=4.1.6,<=4.4.5|>=5,<5.4.4",
-                "cartalyst/sentry": "<=2.1.6",
-                "codeigniter/framework": "<=3.0.6",
-                "composer/composer": "<=1.0.0-alpha11",
-                "contao-components/mediaelement": ">=2.14.2,<2.21.1",
-                "contao/core": ">=2,<3.5.35",
-                "contao/core-bundle": ">=4,<4.4.18|>=4.5,<4.5.8",
-                "contao/listing-bundle": ">=4,<4.4.8",
-                "contao/newsletter-bundle": ">=4,<4.1",
-                "david-garcia/phpwhois": "<=4.3.1",
-                "doctrine/annotations": ">=1,<1.2.7",
-                "doctrine/cache": ">=1,<1.3.2|>=1.4,<1.4.2",
-                "doctrine/common": ">=2,<2.4.3|>=2.5,<2.5.1",
-                "doctrine/dbal": ">=2,<2.0.8|>=2.1,<2.1.2",
-                "doctrine/doctrine-bundle": "<1.5.2",
-                "doctrine/doctrine-module": "<=0.7.1",
-                "doctrine/mongodb-odm": ">=1,<1.0.2",
-                "doctrine/mongodb-odm-bundle": ">=2,<3.0.1",
-                "doctrine/orm": ">=2,<2.4.8|>=2.5,<2.5.1",
-                "dompdf/dompdf": ">=0.6,<0.6.2",
-                "drupal/core": ">=7,<7.60|>=8,<8.5.8|>=8.6,<8.6.2",
-                "drupal/drupal": ">=7,<7.60|>=8,<8.5.8|>=8.6,<8.6.2",
-                "erusev/parsedown": "<1.7",
-                "ezsystems/ezpublish-kernel": ">=5.3,<5.3.12.1|>=5.4,<5.4.13.1|>=6,<6.7.9.1|>=6.8,<6.13.5.1|>=7,<7.2.4.1|>=7.3,<7.3.2.1",
-                "ezsystems/ezpublish-legacy": ">=5.3,<5.3.12.6|>=5.4,<5.4.12.3|>=2011,<2017.12.4.3|>=2018.6,<2018.6.1.4|>=2018.9,<2018.9.1.3",
-                "ezsystems/repository-forms": ">=2.3,<2.3.2.1",
-                "ezyang/htmlpurifier": "<4.1.1",
-                "firebase/php-jwt": "<2",
-                "fooman/tcpdf": "<6.2.22",
-                "fossar/tcpdf-parser": "<6.2.22",
-                "friendsofsymfony/rest-bundle": ">=1.2,<1.2.2",
-                "friendsofsymfony/user-bundle": ">=1.2,<1.3.5",
-                "fuel/core": "<1.8.1",
-                "gree/jose": "<=2.2",
-                "gregwar/rst": "<1.0.3",
-                "guzzlehttp/guzzle": ">=6,<6.2.1|>=4.0.0-rc2,<4.2.4|>=5,<5.3.1",
-                "illuminate/auth": ">=4,<4.0.99|>=4.1,<=4.1.31|>=4.2,<=4.2.22|>=5,<=5.0.35|>=5.1,<=5.1.46|>=5.2,<=5.2.45|>=5.3,<=5.3.31|>=5.4,<=5.4.36|>=5.5,<5.5.10",
-                "illuminate/cookie": ">=4,<=4.0.11|>=4.1,<=4.1.31|>=4.2,<=4.2.22|>=5,<=5.0.35|>=5.1,<=5.1.46|>=5.2,<=5.2.45|>=5.3,<=5.3.31|>=5.4,<=5.4.36|>=5.5,<5.5.42|>=5.6,<5.6.30",
-                "illuminate/database": ">=4,<4.0.99|>=4.1,<4.1.29",
-                "illuminate/encryption": ">=4,<=4.0.11|>=4.1,<=4.1.31|>=4.2,<=4.2.22|>=5,<=5.0.35|>=5.1,<=5.1.46|>=5.2,<=5.2.45|>=5.3,<=5.3.31|>=5.4,<=5.4.36|>=5.5,<5.5.40|>=5.6,<5.6.15",
-                "ivankristianto/phpwhois": "<=4.3",
-                "james-heinrich/getid3": "<1.9.9",
-                "joomla/session": "<1.3.1",
-                "jsmitty12/phpwhois": "<5.1",
-                "kazist/phpwhois": "<=4.2.6",
-                "kreait/firebase-php": ">=3.2,<3.8.1",
-                "la-haute-societe/tcpdf": "<6.2.22",
-                "laravel/framework": ">=4,<4.0.99|>=4.1,<=4.1.31|>=4.2,<=4.2.22|>=5,<=5.0.35|>=5.1,<=5.1.46|>=5.2,<=5.2.45|>=5.3,<=5.3.31|>=5.4,<=5.4.36|>=5.5,<5.5.42|>=5.6,<5.6.30",
-                "laravel/socialite": ">=1,<1.0.99|>=2,<2.0.10",
-                "league/commonmark": ">=0.15.6,<0.18.1",
-                "magento/magento1ce": "<1.9.4",
-                "magento/magento1ee": ">=1.9,<1.14.4",
-                "magento/product-community-edition": ">=2,<2.2.7",
-                "monolog/monolog": ">=1.8,<1.12",
-                "namshi/jose": "<2.2",
-                "onelogin/php-saml": "<2.10.4",
-                "openid/php-openid": "<2.3",
-                "oro/crm": ">=1.7,<1.7.4",
-                "oro/platform": ">=1.7,<1.7.4",
-                "padraic/humbug_get_contents": "<1.1.2",
-                "pagarme/pagarme-php": ">=0,<3",
-                "paragonie/random_compat": "<2",
-                "paypal/merchant-sdk-php": "<3.12",
-                "phpmailer/phpmailer": ">=5,<5.2.27|>=6,<6.0.6",
-                "phpoffice/phpexcel": "<=1.8.1",
-                "phpoffice/phpspreadsheet": "<=1.5",
-                "phpunit/phpunit": ">=4.8.19,<4.8.28|>=5.0.10,<5.6.3",
-                "phpwhois/phpwhois": "<=4.2.5",
-                "phpxmlrpc/extras": "<0.6.1",
-                "propel/propel": ">=2.0.0-alpha1,<=2.0.0-alpha7",
-                "propel/propel1": ">=1,<=1.7.1",
-                "pusher/pusher-php-server": "<2.2.1",
-                "robrichards/xmlseclibs": ">=1,<3.0.2",
-                "sabre/dav": ">=1.6,<1.6.99|>=1.7,<1.7.11|>=1.8,<1.8.9",
-                "sensiolabs/connect": "<4.2.3",
-                "serluck/phpwhois": "<=4.2.6",
-                "shopware/shopware": "<5.3.7",
-                "silverstripe/cms": ">=3,<=3.0.11|>=3.1,<3.1.11",
-                "silverstripe/forum": "<=0.6.1|>=0.7,<=0.7.3",
-                "silverstripe/framework": ">=3,<3.3",
-                "silverstripe/userforms": "<3",
-                "simple-updates/phpwhois": "<=1",
-                "simplesamlphp/saml2": "<1.10.6|>=2,<2.3.8|>=3,<3.1.4",
-                "simplesamlphp/simplesamlphp": "<1.16.3",
-                "simplesamlphp/simplesamlphp-module-infocard": "<1.0.1",
-                "slim/slim": "<2.6",
-                "smarty/smarty": "<3.1.33",
-                "socalnick/scn-social-auth": "<1.15.2",
-                "spoonity/tcpdf": "<6.2.22",
-                "squizlabs/php_codesniffer": ">=1,<2.8.1|>=3,<3.0.1",
-                "stormpath/sdk": ">=0,<9.9.99",
-                "swiftmailer/swiftmailer": ">=4,<5.4.5",
-                "sylius/admin-bundle": ">=1,<1.0.17|>=1.1,<1.1.9|>=1.2,<1.2.2",
-                "sylius/sylius": ">=1,<1.0.17|>=1.1,<1.1.9|>=1.2,<1.2.2",
-                "symfony/dependency-injection": ">=2,<2.0.17",
-                "symfony/form": ">=2.3,<2.3.35|>=2.4,<2.6.12|>=2.7,<2.7.50|>=2.8,<2.8.49|>=3,<3.4.20|>=4,<4.0.15|>=4.1,<4.1.9|>=4.2,<4.2.1",
-                "symfony/framework-bundle": ">=2,<2.3.18|>=2.4,<2.4.8|>=2.5,<2.5.2",
-                "symfony/http-foundation": ">=2,<2.7.49|>=2.8,<2.8.44|>=3,<3.3.18|>=3.4,<3.4.14|>=4,<4.0.14|>=4.1,<4.1.3",
-                "symfony/http-kernel": ">=2,<2.3.29|>=2.4,<2.5.12|>=2.6,<2.6.8",
-                "symfony/intl": ">=2.7,<2.7.38|>=2.8,<2.8.31|>=3,<3.2.14|>=3.3,<3.3.13",
-                "symfony/polyfill": ">=1,<1.10",
-                "symfony/polyfill-php55": ">=1,<1.10",
-                "symfony/routing": ">=2,<2.0.19",
-                "symfony/security": ">=2,<2.7.50|>=2.8,<2.8.49|>=3,<3.4.19|>=4,<4.0.15|>=4.1,<4.1.9|>=4.2,<4.2.1",
-                "symfony/security-bundle": ">=2,<2.7.48|>=2.8,<2.8.41|>=3,<3.3.17|>=3.4,<3.4.11|>=4,<4.0.11",
-                "symfony/security-core": ">=2.4,<2.6.13|>=2.7,<2.7.9|>=2.7.30,<2.7.32|>=2.8,<2.8.37|>=3,<3.3.17|>=3.4,<3.4.7|>=4,<4.0.7",
-                "symfony/security-csrf": ">=2.4,<2.7.48|>=2.8,<2.8.41|>=3,<3.3.17|>=3.4,<3.4.11|>=4,<4.0.11",
-                "symfony/security-guard": ">=2.8,<2.8.41|>=3,<3.3.17|>=3.4,<3.4.11|>=4,<4.0.11",
-                "symfony/security-http": ">=2.3,<2.3.41|>=2.4,<2.7.50|>=2.8,<2.8.49|>=3,<3.4.20|>=4,<4.0.15|>=4.1,<4.1.9|>=4.2,<4.2.1",
-                "symfony/serializer": ">=2,<2.0.11",
-                "symfony/symfony": ">=2,<2.7.50|>=2.8,<2.8.49|>=3,<3.4.20|>=4,<4.0.15|>=4.1,<4.1.9|>=4.2,<4.2.1",
-                "symfony/translation": ">=2,<2.0.17",
-                "symfony/validator": ">=2,<2.0.24|>=2.1,<2.1.12|>=2.2,<2.2.5|>=2.3,<2.3.3",
-                "symfony/web-profiler-bundle": ">=2,<2.3.19|>=2.4,<2.4.9|>=2.5,<2.5.4",
-                "symfony/yaml": ">=2,<2.0.22|>=2.1,<2.1.7",
-                "tecnickcom/tcpdf": "<6.2.22",
-                "thelia/backoffice-default-template": ">=2.1,<2.1.2",
-                "thelia/thelia": ">=2.1.0-beta1,<2.1.3|>=2.1,<2.1.2",
-                "theonedemon/phpwhois": "<=4.2.5",
-                "titon/framework": ">=0,<9.9.99",
-                "truckersmp/phpwhois": "<=4.3.1",
-                "twig/twig": "<1.20",
-                "typo3/cms": ">=6.2,<6.2.30|>=7,<7.6.32|>=8,<8.7.21|>=9,<9.5.2",
-                "typo3/cms-core": ">=8,<8.7.21|>=9,<9.5.2",
-                "typo3/flow": ">=1,<1.0.4|>=1.1,<1.1.1|>=2,<2.0.1|>=2.3,<2.3.16|>=3,<3.0.10|>=3.1,<3.1.7|>=3.2,<3.2.7|>=3.3,<3.3.5",
-                "typo3/neos": ">=1.1,<1.1.3|>=1.2,<1.2.13|>=2,<2.0.4",
-                "ua-parser/uap-php": "<3.8",
-                "wallabag/tcpdf": "<6.2.22",
-                "willdurand/js-translation-bundle": "<2.1.1",
-                "yiisoft/yii": ">=1.1.14,<1.1.15",
-                "yiisoft/yii2": "<2.0.15",
-                "yiisoft/yii2-bootstrap": "<2.0.4",
-                "yiisoft/yii2-dev": "<2.0.15",
-                "yiisoft/yii2-elasticsearch": "<2.0.5",
-                "yiisoft/yii2-gii": "<2.0.4",
-                "yiisoft/yii2-jui": "<2.0.4",
-                "yiisoft/yii2-redis": "<2.0.8",
-                "zendframework/zend-cache": ">=2.4,<2.4.8|>=2.5,<2.5.3",
-                "zendframework/zend-captcha": ">=2,<2.4.9|>=2.5,<2.5.2",
-                "zendframework/zend-crypt": ">=2,<2.4.9|>=2.5,<2.5.2",
-                "zendframework/zend-db": ">=2,<2.0.99|>=2.1,<2.1.99|>=2.2,<2.2.10|>=2.3,<2.3.5",
-                "zendframework/zend-diactoros": ">=1,<1.8.4",
-                "zendframework/zend-feed": ">=1,<2.10.3",
-                "zendframework/zend-form": ">=2,<2.2.7|>=2.3,<2.3.1",
-                "zendframework/zend-http": ">=1,<2.8.1",
-                "zendframework/zend-json": ">=2.1,<2.1.6|>=2.2,<2.2.6",
-                "zendframework/zend-ldap": ">=2,<2.0.99|>=2.1,<2.1.99|>=2.2,<2.2.8|>=2.3,<2.3.3",
-                "zendframework/zend-mail": ">=2,<2.4.11|>=2.5,<2.7.2",
-                "zendframework/zend-navigation": ">=2,<2.2.7|>=2.3,<2.3.1",
-                "zendframework/zend-session": ">=2,<2.0.99|>=2.1,<2.1.99|>=2.2,<2.2.9|>=2.3,<2.3.4",
-                "zendframework/zend-validator": ">=2.3,<2.3.6",
-                "zendframework/zend-view": ">=2,<2.2.7|>=2.3,<2.3.1",
-                "zendframework/zend-xmlrpc": ">=2.1,<2.1.6|>=2.2,<2.2.6",
-                "zendframework/zendframework": "<2.5.1",
-                "zendframework/zendframework1": "<1.12.20",
-                "zendframework/zendopenid": ">=2,<2.0.2",
-                "zendframework/zendxml": ">=1,<1.0.1",
-                "zetacomponents/mail": "<1.8.2",
-                "zf-commons/zfc-user": "<1.2.2",
-                "zfcampus/zf-apigility-doctrine": ">=1,<1.0.3",
-                "zfr/zfr-oauth2-server-module": "<0.1.2"
-            },
-            "type": "metapackage",
-            "notification-url": "https://packagist.org/downloads/",
-            "license": [
-                "MIT"
-            ],
-            "authors": [
-                {
-                    "name": "Marco Pivetta",
-                    "email": "ocramius@gmail.com",
-                    "role": "maintainer"
-                }
-            ],
-            "description": "Prevents installation of composer packages with known security vulnerabilities: no API, simply require it",
-            "time": "2019-01-11T12:28:42+00:00"
-        },
-        {
-=======
->>>>>>> 6c0c1614
             "name": "sabberworm/php-css-parser",
             "version": "8.1.0",
             "source": {
@@ -4394,62 +4125,6 @@
                 "stripe"
             ],
             "time": "2019-01-03T18:40:20+00:00"
-        },
-        {
-            "name": "superbig/craft3-bugsnag",
-            "version": "2.0.1",
-            "source": {
-                "type": "git",
-                "url": "https://github.com/sjelfull/craft3-bugsnag.git",
-                "reference": "aa0aaf728560ff4231ed069619333fef643b9bca"
-            },
-            "dist": {
-                "type": "zip",
-                "url": "https://api.github.com/repos/sjelfull/craft3-bugsnag/zipball/aa0aaf728560ff4231ed069619333fef643b9bca",
-                "reference": "aa0aaf728560ff4231ed069619333fef643b9bca",
-                "shasum": ""
-            },
-            "require": {
-                "bugsnag/bugsnag": "3.9.*",
-                "craftcms/cms": "^3.0.0-RC1"
-            },
-            "type": "craft-plugin",
-            "extra": {
-                "name": "Bugsnag",
-                "handle": "bugsnag",
-                "schemaVersion": "2.0.0",
-                "hasCpSettings": true,
-                "hasCpSection": false,
-                "changelogUrl": "https://raw.githubusercontent.com/sjelfull/craft3-bugsnag/master/CHANGELOG.md",
-                "components": {
-                    "bugsnagService": "superbig\\bugsnag\\services\\BugsnagService"
-                },
-                "class": "superbig\\bugsnag\\Bugsnag"
-            },
-            "autoload": {
-                "psr-4": {
-                    "superbig\\bugsnag\\": "src/"
-                }
-            },
-            "notification-url": "https://packagist.org/downloads/",
-            "license": [
-                "MIT"
-            ],
-            "authors": [
-                {
-                    "name": "Superbig",
-                    "homepage": "https://superbig.co"
-                }
-            ],
-            "description": "Log Craft errors/exceptions to Bugsnag.",
-            "keywords": [
-                "Craft",
-                "bugsnag",
-                "cms",
-                "craft-plugin",
-                "craftcms"
-            ],
-            "time": "2018-07-20T17:59:20+00:00"
         },
         {
             "name": "swiftmailer/swiftmailer",
