--- conflicted
+++ resolved
@@ -63,7 +63,6 @@
         },
         {
             "name": "aws/aws-sdk-php",
-<<<<<<< HEAD
             "version": "3.53.1",
             "source": {
                 "type": "git",
@@ -74,18 +73,6 @@
                 "type": "zip",
                 "url": "https://api.github.com/repos/aws/aws-sdk-php/zipball/6c225154ac6f767c8135fc13a35d0aab1399288d",
                 "reference": "6c225154ac6f767c8135fc13a35d0aab1399288d",
-=======
-            "version": "3.53.0",
-            "source": {
-                "type": "git",
-                "url": "https://github.com/aws/aws-sdk-php.git",
-                "reference": "225593974bb6f6b1c13ddf946d3736d3e39119e5"
-            },
-            "dist": {
-                "type": "zip",
-                "url": "https://api.github.com/repos/aws/aws-sdk-php/zipball/225593974bb6f6b1c13ddf946d3736d3e39119e5",
-                "reference": "225593974bb6f6b1c13ddf946d3736d3e39119e5",
->>>>>>> b84133e3
                 "shasum": ""
             },
             "require": {
@@ -152,11 +139,7 @@
                 "s3",
                 "sdk"
             ],
-<<<<<<< HEAD
             "time": "2018-04-02T20:48:35+00:00"
-=======
-            "time": "2018-03-30T20:22:38+00:00"
->>>>>>> b84133e3
         },
         {
             "name": "cebe/markdown",
@@ -665,21 +648,12 @@
             "source": {
                 "type": "git",
                 "url": "https://github.com/craftcms/commerce.git",
-<<<<<<< HEAD
-                "reference": "97106e3486a1094aa42f78572c6aea8734221133"
-            },
-            "dist": {
-                "type": "zip",
-                "url": "https://api.github.com/repos/craftcms/commerce/zipball/97106e3486a1094aa42f78572c6aea8734221133",
-                "reference": "97106e3486a1094aa42f78572c6aea8734221133",
-=======
-                "reference": "6c1eee510ae8717730a76ca421521de5404f8e35"
-            },
-            "dist": {
-                "type": "zip",
-                "url": "https://api.github.com/repos/craftcms/commerce/zipball/6c1eee510ae8717730a76ca421521de5404f8e35",
-                "reference": "6c1eee510ae8717730a76ca421521de5404f8e35",
->>>>>>> b84133e3
+                "reference": "8720890bbfa39dabbcfc12fcca072b8efb8eedd7"
+            },
+            "dist": {
+                "type": "zip",
+                "url": "https://api.github.com/repos/craftcms/commerce/zipball/8720890bbfa39dabbcfc12fcca072b8efb8eedd7",
+                "reference": "8720890bbfa39dabbcfc12fcca072b8efb8eedd7",
                 "shasum": ""
             },
             "require": {
@@ -719,11 +693,7 @@
                 "docs": "https://github.com/craftcms/docs",
                 "rss": "https://github.com/craftcms/commerce/releases.atom"
             },
-<<<<<<< HEAD
-            "time": "2018-04-02T21:48:16+00:00"
-=======
-            "time": "2018-04-02T05:12:43+00:00"
->>>>>>> b84133e3
+            "time": "2018-04-02T23:00:37+00:00"
         },
         {
             "name": "craftcms/commerce-stripe",
