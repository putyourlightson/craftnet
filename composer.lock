{
    "_readme": [
        "This file locks the dependencies of your project to a known state",
        "Read more about it at https://getcomposer.org/doc/01-basic-usage.md#installing-dependencies",
        "This file is @generated automatically"
    ],
<<<<<<< HEAD
    "content-hash": "f0e7b44e8c83272867b73918401d9ec8",
=======
    "content-hash": "8e29535b75a1ede7e28c2ca7ff01c4e5",
>>>>>>> cbe71b6e
    "packages": [
        {
            "name": "adam-paterson/oauth2-stripe",
            "version": "2.0.1",
            "source": {
                "type": "git",
                "url": "https://github.com/adam-paterson/oauth2-stripe.git",
                "reference": "52a43a58a51dceac5d91c906c6da13f0994951b6"
            },
            "dist": {
                "type": "zip",
                "url": "https://api.github.com/repos/adam-paterson/oauth2-stripe/zipball/52a43a58a51dceac5d91c906c6da13f0994951b6",
                "reference": "52a43a58a51dceac5d91c906c6da13f0994951b6",
                "shasum": ""
            },
            "require": {
                "league/oauth2-client": "^2.0",
                "php": ">=5.6.0"
            },
            "require-dev": {
                "mockery/mockery": "~0.9",
                "phpunit/phpunit": "~4.0",
                "scrutinizer/ocular": "^1.1",
                "squizlabs/php_codesniffer": "~2.0"
            },
            "type": "library",
            "autoload": {
                "psr-4": {
                    "AdamPaterson\\OAuth2\\Client\\": "src/"
                }
            },
            "notification-url": "https://packagist.org/downloads/",
            "license": [
                "MIT"
            ],
            "authors": [
                {
                    "name": "Adam Paterson",
                    "email": "hello@adampaterson.co.uk"
                }
            ],
            "description": "Stripe OAuth 2.0 Client Provider for The PHP League OAuth2-Client",
            "keywords": [
                "Authentication",
                "SSO",
                "authorization",
                "identity",
                "idp",
                "oauth",
                "oauth2",
                "single sign on",
                "stripe",
                "stripe api"
            ],
            "time": "2018-02-26T09:35:45+00:00"
        },
        {
            "name": "aws/aws-sdk-php",
            "version": "3.82.6",
            "source": {
                "type": "git",
                "url": "https://github.com/aws/aws-sdk-php.git",
                "reference": "a254cef386f193249e2dea5ca54f66b3e2c00963"
            },
            "dist": {
                "type": "zip",
                "url": "https://api.github.com/repos/aws/aws-sdk-php/zipball/a254cef386f193249e2dea5ca54f66b3e2c00963",
                "reference": "a254cef386f193249e2dea5ca54f66b3e2c00963",
                "shasum": ""
            },
            "require": {
                "ext-json": "*",
                "ext-pcre": "*",
                "ext-simplexml": "*",
                "ext-spl": "*",
                "guzzlehttp/guzzle": "^5.3.3|^6.2.1",
                "guzzlehttp/promises": "~1.0",
                "guzzlehttp/psr7": "^1.4.1",
                "mtdowling/jmespath.php": "~2.2",
                "php": ">=5.5"
            },
            "require-dev": {
                "andrewsville/php-token-reflection": "^1.4",
                "aws/aws-php-sns-message-validator": "~1.0",
                "behat/behat": "~3.0",
                "doctrine/cache": "~1.4",
                "ext-dom": "*",
                "ext-openssl": "*",
                "ext-pcntl": "*",
                "ext-sockets": "*",
                "nette/neon": "^2.3",
                "phpunit/phpunit": "^4.8.35|^5.4.3",
                "psr/cache": "^1.0"
            },
            "suggest": {
                "aws/aws-php-sns-message-validator": "To validate incoming SNS notifications",
                "doctrine/cache": "To use the DoctrineCacheAdapter",
                "ext-curl": "To send requests using cURL",
                "ext-openssl": "Allows working with CloudFront private distributions and verifying received SNS messages",
                "ext-sockets": "To use client-side monitoring"
            },
            "type": "library",
            "extra": {
                "branch-alias": {
                    "dev-master": "3.0-dev"
                }
            },
            "autoload": {
                "psr-4": {
                    "Aws\\": "src/"
                },
                "files": [
                    "src/functions.php"
                ]
            },
            "notification-url": "https://packagist.org/downloads/",
            "license": [
                "Apache-2.0"
            ],
            "authors": [
                {
                    "name": "Amazon Web Services",
                    "homepage": "http://aws.amazon.com"
                }
            ],
            "description": "AWS SDK for PHP - Use Amazon Web Services in your PHP project",
            "homepage": "http://aws.amazon.com/sdkforphp",
            "keywords": [
                "amazon",
                "aws",
                "cloud",
                "dynamodb",
                "ec2",
                "glacier",
                "s3",
                "sdk"
            ],
            "time": "2019-01-04T23:01:07+00:00"
<<<<<<< HEAD
        },
        {
            "name": "bugsnag/bugsnag",
            "version": "v3.9.0",
            "source": {
                "type": "git",
                "url": "https://github.com/bugsnag/bugsnag-php.git",
                "reference": "16b895e58dc77a230e282f44db8983239a997ee6"
            },
            "dist": {
                "type": "zip",
                "url": "https://api.github.com/repos/bugsnag/bugsnag-php/zipball/16b895e58dc77a230e282f44db8983239a997ee6",
                "reference": "16b895e58dc77a230e282f44db8983239a997ee6",
                "shasum": ""
            },
            "require": {
                "composer/ca-bundle": "^1.0",
                "guzzlehttp/guzzle": "^5.0|^6.0",
                "php": ">=5.5"
            },
            "require-dev": {
                "mtdowling/burgomaster": "dev-master#72151eddf5f0cf101502b94bf5031f9c53501a04",
                "php-mock/php-mock-phpunit": "^1.1",
                "phpunit/phpunit": "^4.8|^5.0"
            },
            "type": "library",
            "extra": {
                "branch-alias": {
                    "dev-master": "3.5-dev"
                }
            },
            "autoload": {
                "psr-4": {
                    "Bugsnag\\": "src/"
                }
            },
            "notification-url": "https://packagist.org/downloads/",
            "license": [
                "MIT"
            ],
            "authors": [
                {
                    "name": "James Smith",
                    "email": "notifiers@bugsnag.com",
                    "homepage": "https://bugsnag.com"
                }
            ],
            "description": "Official Bugsnag notifier for PHP applications.",
            "homepage": "https://github.com/bugsnag/bugsnag-php",
            "keywords": [
                "bugsnag",
                "errors",
                "exceptions",
                "logging",
                "tracking"
            ],
            "time": "2017-11-23T14:01:54+00:00"
=======
>>>>>>> cbe71b6e
        },
        {
            "name": "cebe/markdown",
            "version": "1.1.2",
            "source": {
                "type": "git",
                "url": "https://github.com/cebe/markdown.git",
                "reference": "25b28bae8a6f185b5030673af77b32e1163d5c6e"
            },
            "dist": {
                "type": "zip",
                "url": "https://api.github.com/repos/cebe/markdown/zipball/25b28bae8a6f185b5030673af77b32e1163d5c6e",
                "reference": "25b28bae8a6f185b5030673af77b32e1163d5c6e",
                "shasum": ""
            },
            "require": {
                "lib-pcre": "*",
                "php": ">=5.4.0"
            },
            "require-dev": {
                "cebe/indent": "*",
                "facebook/xhprof": "*@dev",
                "phpunit/phpunit": "4.1.*"
            },
            "bin": [
                "bin/markdown"
            ],
            "type": "library",
            "extra": {
                "branch-alias": {
                    "dev-master": "1.1.x-dev"
                }
            },
            "autoload": {
                "psr-4": {
                    "cebe\\markdown\\": ""
                }
            },
            "notification-url": "https://packagist.org/downloads/",
            "license": [
                "MIT"
            ],
            "authors": [
                {
                    "name": "Carsten Brandt",
                    "email": "mail@cebe.cc",
                    "homepage": "http://cebe.cc/",
                    "role": "Creator"
                }
            ],
            "description": "A super fast, highly extensible markdown parser for PHP",
            "homepage": "https://github.com/cebe/markdown#readme",
            "keywords": [
                "extensible",
                "fast",
                "gfm",
                "markdown",
                "markdown-extra"
            ],
            "time": "2017-07-16T21:13:23+00:00"
        },
        {
            "name": "clue/stream-filter",
            "version": "v1.4.0",
            "source": {
                "type": "git",
                "url": "https://github.com/clue/php-stream-filter.git",
                "reference": "d80fdee9b3a7e0d16fc330a22f41f3ad0eeb09d0"
            },
            "dist": {
                "type": "zip",
                "url": "https://api.github.com/repos/clue/php-stream-filter/zipball/d80fdee9b3a7e0d16fc330a22f41f3ad0eeb09d0",
                "reference": "d80fdee9b3a7e0d16fc330a22f41f3ad0eeb09d0",
                "shasum": ""
            },
            "require": {
                "php": ">=5.3"
            },
            "require-dev": {
                "phpunit/phpunit": "^5.0 || ^4.8"
            },
            "type": "library",
            "autoload": {
                "psr-4": {
                    "Clue\\StreamFilter\\": "src/"
                },
                "files": [
                    "src/functions.php"
                ]
            },
            "notification-url": "https://packagist.org/downloads/",
            "license": [
                "MIT"
            ],
            "authors": [
                {
                    "name": "Christian Lück",
                    "email": "christian@lueck.tv"
                }
            ],
            "description": "A simple and modern approach to stream filtering in PHP",
            "homepage": "https://github.com/clue/php-stream-filter",
            "keywords": [
                "bucket brigade",
                "callback",
                "filter",
                "php_user_filter",
                "stream",
                "stream_filter_append",
                "stream_filter_register"
            ],
            "time": "2017-08-18T09:54:01+00:00"
        },
        {
            "name": "composer/ca-bundle",
            "version": "1.1.3",
            "source": {
                "type": "git",
                "url": "https://github.com/composer/ca-bundle.git",
                "reference": "8afa52cd417f4ec417b4bfe86b68106538a87660"
            },
            "dist": {
                "type": "zip",
                "url": "https://api.github.com/repos/composer/ca-bundle/zipball/8afa52cd417f4ec417b4bfe86b68106538a87660",
                "reference": "8afa52cd417f4ec417b4bfe86b68106538a87660",
                "shasum": ""
            },
            "require": {
                "ext-openssl": "*",
                "ext-pcre": "*",
                "php": "^5.3.2 || ^7.0"
            },
            "require-dev": {
                "phpunit/phpunit": "^4.8.35 || ^5.7 || ^6.5",
                "psr/log": "^1.0",
                "symfony/process": "^2.5 || ^3.0 || ^4.0"
            },
            "type": "library",
            "extra": {
                "branch-alias": {
                    "dev-master": "1.x-dev"
                }
            },
            "autoload": {
                "psr-4": {
                    "Composer\\CaBundle\\": "src"
                }
            },
            "notification-url": "https://packagist.org/downloads/",
            "license": [
                "MIT"
            ],
            "authors": [
                {
                    "name": "Jordi Boggiano",
                    "email": "j.boggiano@seld.be",
                    "homepage": "http://seld.be"
                }
            ],
            "description": "Lets you find a path to the system CA bundle, and includes a fallback to the Mozilla CA bundle.",
            "keywords": [
                "cabundle",
                "cacert",
                "certificate",
                "ssl",
                "tls"
            ],
            "time": "2018-10-18T06:09:13+00:00"
        },
        {
            "name": "composer/composer",
            "version": "1.6.3",
            "source": {
                "type": "git",
                "url": "https://github.com/composer/composer.git",
                "reference": "88a69fda0f2187ad8714cedffd7a8872dceaa4c2"
            },
            "dist": {
                "type": "zip",
                "url": "https://api.github.com/repos/composer/composer/zipball/88a69fda0f2187ad8714cedffd7a8872dceaa4c2",
                "reference": "88a69fda0f2187ad8714cedffd7a8872dceaa4c2",
                "shasum": ""
            },
            "require": {
                "composer/ca-bundle": "^1.0",
                "composer/semver": "^1.0",
                "composer/spdx-licenses": "^1.2",
                "justinrainbow/json-schema": "^3.0 || ^4.0 || ^5.0",
                "php": "^5.3.2 || ^7.0",
                "psr/log": "^1.0",
                "seld/cli-prompt": "^1.0",
                "seld/jsonlint": "^1.4",
                "seld/phar-utils": "^1.0",
                "symfony/console": "^2.7 || ^3.0 || ^4.0",
                "symfony/filesystem": "^2.7 || ^3.0 || ^4.0",
                "symfony/finder": "^2.7 || ^3.0 || ^4.0",
                "symfony/process": "^2.7 || ^3.0 || ^4.0"
            },
            "require-dev": {
                "phpunit/phpunit": "^4.8.35 || ^5.7",
                "phpunit/phpunit-mock-objects": "^2.3 || ^3.0"
            },
            "suggest": {
                "ext-openssl": "Enabling the openssl extension allows you to access https URLs for repositories and packages",
                "ext-zip": "Enabling the zip extension allows you to unzip archives",
                "ext-zlib": "Allow gzip compression of HTTP requests"
            },
            "bin": [
                "bin/composer"
            ],
            "type": "library",
            "extra": {
                "branch-alias": {
                    "dev-master": "1.6-dev"
                }
            },
            "autoload": {
                "psr-4": {
                    "Composer\\": "src/Composer"
                }
            },
            "notification-url": "https://packagist.org/downloads/",
            "license": [
                "MIT"
            ],
            "authors": [
                {
                    "name": "Nils Adermann",
                    "email": "naderman@naderman.de",
                    "homepage": "http://www.naderman.de"
                },
                {
                    "name": "Jordi Boggiano",
                    "email": "j.boggiano@seld.be",
                    "homepage": "http://seld.be"
                }
            ],
            "description": "Composer helps you declare, manage and install dependencies of PHP projects, ensuring you have the right stack everywhere.",
            "homepage": "https://getcomposer.org/",
            "keywords": [
                "autoload",
                "dependency",
                "package"
            ],
            "time": "2018-01-31T15:28:18+00:00"
        },
        {
            "name": "composer/semver",
            "version": "1.4.2",
            "source": {
                "type": "git",
                "url": "https://github.com/composer/semver.git",
                "reference": "c7cb9a2095a074d131b65a8a0cd294479d785573"
            },
            "dist": {
                "type": "zip",
                "url": "https://api.github.com/repos/composer/semver/zipball/c7cb9a2095a074d131b65a8a0cd294479d785573",
                "reference": "c7cb9a2095a074d131b65a8a0cd294479d785573",
                "shasum": ""
            },
            "require": {
                "php": "^5.3.2 || ^7.0"
            },
            "require-dev": {
                "phpunit/phpunit": "^4.5 || ^5.0.5",
                "phpunit/phpunit-mock-objects": "2.3.0 || ^3.0"
            },
            "type": "library",
            "extra": {
                "branch-alias": {
                    "dev-master": "1.x-dev"
                }
            },
            "autoload": {
                "psr-4": {
                    "Composer\\Semver\\": "src"
                }
            },
            "notification-url": "https://packagist.org/downloads/",
            "license": [
                "MIT"
            ],
            "authors": [
                {
                    "name": "Nils Adermann",
                    "email": "naderman@naderman.de",
                    "homepage": "http://www.naderman.de"
                },
                {
                    "name": "Jordi Boggiano",
                    "email": "j.boggiano@seld.be",
                    "homepage": "http://seld.be"
                },
                {
                    "name": "Rob Bast",
                    "email": "rob.bast@gmail.com",
                    "homepage": "http://robbast.nl"
                }
            ],
            "description": "Semver library that offers utilities, version constraint parsing and validation.",
            "keywords": [
                "semantic",
                "semver",
                "validation",
                "versioning"
            ],
            "time": "2016-08-30T16:08:34+00:00"
        },
        {
            "name": "composer/spdx-licenses",
            "version": "1.5.0",
            "source": {
                "type": "git",
                "url": "https://github.com/composer/spdx-licenses.git",
                "reference": "7a9556b22bd9d4df7cad89876b00af58ef20d3a2"
            },
            "dist": {
                "type": "zip",
                "url": "https://api.github.com/repos/composer/spdx-licenses/zipball/7a9556b22bd9d4df7cad89876b00af58ef20d3a2",
                "reference": "7a9556b22bd9d4df7cad89876b00af58ef20d3a2",
                "shasum": ""
            },
            "require": {
                "php": "^5.3.2 || ^7.0"
            },
            "require-dev": {
                "phpunit/phpunit": "^4.8.35 || ^5.7 || ^6.5",
                "phpunit/phpunit-mock-objects": "2.3.0 || ^3.0"
            },
            "type": "library",
            "extra": {
                "branch-alias": {
                    "dev-master": "1.x-dev"
                }
            },
            "autoload": {
                "psr-4": {
                    "Composer\\Spdx\\": "src"
                }
            },
            "notification-url": "https://packagist.org/downloads/",
            "license": [
                "MIT"
            ],
            "authors": [
                {
                    "name": "Nils Adermann",
                    "email": "naderman@naderman.de",
                    "homepage": "http://www.naderman.de"
                },
                {
                    "name": "Jordi Boggiano",
                    "email": "j.boggiano@seld.be",
                    "homepage": "http://seld.be"
                },
                {
                    "name": "Rob Bast",
                    "email": "rob.bast@gmail.com",
                    "homepage": "http://robbast.nl"
                }
            ],
            "description": "SPDX licenses list and validation library.",
            "keywords": [
                "license",
                "spdx",
                "validator"
            ],
            "time": "2018-11-01T09:45:54+00:00"
        },
        {
            "name": "craftcms/aws-s3",
            "version": "1.0.8",
            "source": {
                "type": "git",
                "url": "https://github.com/craftcms/aws-s3.git",
                "reference": "94401bcf960eaef1c0f3a9631e8ab34ee4e418fe"
            },
            "dist": {
                "type": "zip",
                "url": "https://api.github.com/repos/craftcms/aws-s3/zipball/94401bcf960eaef1c0f3a9631e8ab34ee4e418fe",
                "reference": "94401bcf960eaef1c0f3a9631e8ab34ee4e418fe",
                "shasum": ""
            },
            "require": {
                "craftcms/cms": "^3.0.0-RC4",
                "league/flysystem-aws-s3-v3": "^1.0.13"
            },
            "type": "craft-plugin",
            "extra": {
                "name": "Amazon S3",
                "handle": "aws-s3",
                "changelogUrl": "https://raw.githubusercontent.com/craftcms/aws-s3/master/CHANGELOG.md",
                "downloadUrl": "https://github.com/craftcms/aws-s3/archive/master.zip"
            },
            "autoload": {
                "psr-4": {
                    "craft\\awss3\\": "src/"
                }
            },
            "notification-url": "https://packagist.org/downloads/",
            "license": [
                "MIT"
            ],
            "authors": [
                {
                    "name": "Pixel & Tonic",
                    "homepage": "https://pixelandtonic.com/"
                }
            ],
            "description": "Amazon S3 integration for Craft CMS",
            "keywords": [
                "Flysystem",
                "aws",
                "cms",
                "craftcms",
                "s3",
                "yii2"
            ],
            "time": "2018-01-02T18:40:37+00:00"
        },
        {
            "name": "craftcms/cms",
            "version": "3.0.37",
            "source": {
                "type": "git",
                "url": "https://github.com/craftcms/cms.git",
                "reference": "b5dc2de8360ed87ba7ca79de3f43b31aebd7ff4d"
            },
            "dist": {
                "type": "zip",
                "url": "https://api.github.com/repos/craftcms/cms/zipball/b5dc2de8360ed87ba7ca79de3f43b31aebd7ff4d",
                "reference": "b5dc2de8360ed87ba7ca79de3f43b31aebd7ff4d",
                "shasum": ""
            },
            "require": {
                "composer/composer": "1.6.3",
                "craftcms/oauth2-craftid": "~1.0.0",
                "craftcms/plugin-installer": "~1.5.0",
                "craftcms/server-check": "~1.1.0",
                "creocoder/yii2-nested-sets": "~0.9.0",
                "danielstjules/stringy": "^3.1.0",
                "elvanto/litemoji": "^1.3.1",
                "enshrined/svg-sanitize": "~0.9.0",
                "ext-curl": "*",
                "ext-dom": "*",
                "ext-json": "*",
                "ext-mbstring": "*",
                "ext-openssl": "*",
                "ext-pcre": "*",
                "ext-pdo": "*",
                "ext-zip": "*",
                "guzzlehttp/guzzle": "^6.3.0",
                "league/flysystem": "^1.0.35",
                "league/oauth2-client": "^2.2.1",
                "mikehaertl/php-shellcommand": "^1.2.5",
                "php": ">=7.0.0",
                "pixelandtonic/imagine": "~0.7.1.2",
                "seld/cli-prompt": "^1.0.3",
                "true/punycode": "^2.1.0",
                "twig/twig": "^2.5.0",
                "yiisoft/yii2": "~2.0.15.1",
                "yiisoft/yii2-debug": "^2.0.10",
                "yiisoft/yii2-queue": "2.1.0",
                "yiisoft/yii2-swiftmailer": "^2.1.0",
                "zendframework/zend-feed": "^2.8.0"
            },
            "conflict": {
                "league/oauth2-client": "2.4.0"
            },
            "provide": {
                "bower-asset/bootstrap": "3.3.* | 3.2.* | 3.1.*",
                "bower-asset/inputmask": "~3.2.2 | ~3.3.5",
                "bower-asset/jquery": "3.2.*@stable | 3.1.*@stable | 2.2.*@stable | 2.1.*@stable | 1.11.*@stable | 1.12.*@stable",
                "bower-asset/punycode": "1.3.*",
                "bower-asset/yii2-pjax": "~2.0.1"
            },
            "require-dev": {
                "codeception/codeception": "^2.4",
                "codeception/mockery-module": "~0.2.2",
                "codeception/specify": "~0.4.6",
                "codeception/verify": "~0.3.3"
            },
            "suggest": {
                "ext-iconv": "Adds support for more character encodings than PHP’s built-in mb_convert_encoding() function, which Craft will take advantage of when converting strings to UTF-8.",
                "ext-imagick": "Adds support for more image processing formats and options.",
                "ext-intl": "Adds rich internationalization support."
            },
            "type": "library",
            "autoload": {
                "psr-4": {
                    "craft\\": "src/"
                }
            },
            "notification-url": "https://packagist.org/downloads/",
            "license": [
                "proprietary"
            ],
            "description": "Craft CMS",
            "homepage": "https://craftcms.com",
            "keywords": [
                "cms",
                "craftcms",
                "yii2"
            ],
            "time": "2019-01-08T18:52:46+00:00"
        },
        {
            "name": "craftcms/commerce",
            "version": "2.0.0-beta.14",
            "source": {
                "type": "git",
                "url": "https://github.com/craftcms/commerce.git",
                "reference": "ed227cf2b655b805c352f59e18baf5ec446c7ddd"
            },
            "dist": {
                "type": "zip",
                "url": "https://api.github.com/repos/craftcms/commerce/zipball/ed227cf2b655b805c352f59e18baf5ec446c7ddd",
                "reference": "ed227cf2b655b805c352f59e18baf5ec446c7ddd",
                "shasum": ""
            },
            "require": {
                "craftcms/cms": "^3.0.31",
                "dannyvankooten/vat.php": "^1.1.2",
                "dompdf/dompdf": "~0.8.2",
                "moneyphp/money": "^3.1.3",
                "phpoffice/phpspreadsheet": "^1.4"
            },
            "type": "craft-plugin",
            "extra": {
                "handle": "commerce",
                "name": "Craft Commerce",
                "description": "An amazingly powerful and flexible e-commerce platform for Craft CMS.",
                "developer": "Pixel & Tonic"
            },
            "autoload": {
                "psr-4": {
                    "craft\\commerce\\": "src/"
                }
            },
            "notification-url": "https://packagist.org/downloads/",
            "license": [
                "proprietary"
            ],
            "description": "Craft Commerce",
            "homepage": "https://craftcommerce.com",
            "keywords": [
                "cms",
                "commerce",
                "craftcms",
                "yii2"
            ],
            "time": "2018-12-05T11:55:38+00:00"
        },
        {
            "name": "craftcms/commerce-stripe",
            "version": "1.0.10",
            "source": {
                "type": "git",
                "url": "https://github.com/craftcms/commerce-stripe.git",
                "reference": "8cee4b8c37d99b75a0ac6aecae5afb84d3002701"
            },
            "dist": {
                "type": "zip",
                "url": "https://api.github.com/repos/craftcms/commerce-stripe/zipball/8cee4b8c37d99b75a0ac6aecae5afb84d3002701",
                "reference": "8cee4b8c37d99b75a0ac6aecae5afb84d3002701",
                "shasum": ""
            },
            "require": {
                "craftcms/cms": "^3.0.0",
                "craftcms/commerce": "^2.0.0-beta.12",
                "stripe/stripe-php": "^6.1"
            },
            "type": "craft-plugin",
            "extra": {
                "name": "Stripe for Craft Commerce",
                "handle": "commerce-stripe"
            },
            "autoload": {
                "psr-4": {
                    "craft\\commerce\\stripe\\": "src/"
                }
            },
            "notification-url": "https://packagist.org/downloads/",
            "license": [
                "MIT"
            ],
            "authors": [
                {
                    "name": "Pixel & Tonic",
                    "homepage": "https://pixelandtonic.com/"
                }
            ],
            "description": "Stripe integration for Craft Commerce 2",
            "keywords": [
                "commerce",
                "craftcms",
                "stripe",
                "yii2"
            ],
            "time": "2018-12-17T22:08:39+00:00"
        },
        {
            "name": "craftcms/oauth2-craftid",
            "version": "1.0.0.1",
            "source": {
                "type": "git",
                "url": "https://github.com/craftcms/oauth2-craftid.git",
                "reference": "3f18364139d72d83fb50546d85130beaaa868836"
            },
            "dist": {
                "type": "zip",
                "url": "https://api.github.com/repos/craftcms/oauth2-craftid/zipball/3f18364139d72d83fb50546d85130beaaa868836",
                "reference": "3f18364139d72d83fb50546d85130beaaa868836",
                "shasum": ""
            },
            "require": {
                "league/oauth2-client": "^2.2.1"
            },
            "require-dev": {
                "phpunit/phpunit": "^5.0",
                "satooshi/php-coveralls": "^1.0",
                "squizlabs/php_codesniffer": "^2.0"
            },
            "type": "library",
            "autoload": {
                "psr-4": {
                    "craftcms\\oauth2\\client\\": "src/"
                }
            },
            "notification-url": "https://packagist.org/downloads/",
            "license": [
                "MIT"
            ],
            "authors": [
                {
                    "name": "Pixel & Tonic",
                    "homepage": "https://pixelandtonic.com/"
                }
            ],
            "description": "Craft OAuth 2.0 Client Provider for The PHP League OAuth2-Client",
            "keywords": [
                "Authentication",
                "authorization",
                "client",
                "cms",
                "craftcms",
                "craftid",
                "oauth",
                "oauth2"
            ],
            "time": "2017-11-22T19:46:18+00:00"
        },
        {
            "name": "craftcms/plugin-installer",
            "version": "1.5.2",
            "source": {
                "type": "git",
                "url": "https://github.com/craftcms/plugin-installer.git",
                "reference": "2b75646ce7091d24ef053e8d0b45f89cab04b16f"
            },
            "dist": {
                "type": "zip",
                "url": "https://api.github.com/repos/craftcms/plugin-installer/zipball/2b75646ce7091d24ef053e8d0b45f89cab04b16f",
                "reference": "2b75646ce7091d24ef053e8d0b45f89cab04b16f",
                "shasum": ""
            },
            "require": {
                "composer-plugin-api": "^1.0"
            },
            "type": "composer-plugin",
            "extra": {
                "class": "craft\\composer\\Plugin"
            },
            "autoload": {
                "psr-4": {
                    "craft\\composer\\": "src/"
                }
            },
            "notification-url": "https://packagist.org/downloads/",
            "license": [
                "MIT"
            ],
            "description": "Craft CMS Plugin Installer",
            "homepage": "https://craftcms.com/",
            "keywords": [
                "cms",
                "composer",
                "craftcms",
                "installer",
                "plugin"
            ],
            "time": "2017-07-25T13:26:24+00:00"
        },
        {
            "name": "craftcms/server-check",
            "version": "1.1.6",
            "source": {
                "type": "git",
                "url": "https://github.com/craftcms/server-check.git",
                "reference": "309d2952842c7f96b36dea00c0944a606624feaf"
            },
            "dist": {
                "type": "zip",
                "url": "https://api.github.com/repos/craftcms/server-check/zipball/309d2952842c7f96b36dea00c0944a606624feaf",
                "reference": "309d2952842c7f96b36dea00c0944a606624feaf",
                "shasum": ""
            },
            "type": "library",
            "autoload": {
                "classmap": [
                    "server/requirements"
                ]
            },
            "notification-url": "https://packagist.org/downloads/",
            "license": [
                "MIT"
            ],
            "description": "Craft CMS Server Check",
            "homepage": "https://craftcms.com/",
            "keywords": [
                "cms",
                "craftcms",
                "requirements",
                "yii2"
            ],
            "time": "2018-08-17T23:47:59+00:00"
        },
        {
            "name": "creocoder/yii2-nested-sets",
            "version": "0.9.0",
            "source": {
                "type": "git",
                "url": "https://github.com/creocoder/yii2-nested-sets.git",
                "reference": "cb8635a459b6246e5a144f096b992dcc30cf9954"
            },
            "dist": {
                "type": "zip",
                "url": "https://api.github.com/repos/creocoder/yii2-nested-sets/zipball/cb8635a459b6246e5a144f096b992dcc30cf9954",
                "reference": "cb8635a459b6246e5a144f096b992dcc30cf9954",
                "shasum": ""
            },
            "require": {
                "yiisoft/yii2": "*"
            },
            "type": "yii2-extension",
            "autoload": {
                "psr-4": {
                    "creocoder\\nestedsets\\": "src"
                }
            },
            "notification-url": "https://packagist.org/downloads/",
            "license": [
                "BSD-3-Clause"
            ],
            "authors": [
                {
                    "name": "Alexander Kochetov",
                    "email": "creocoder@gmail.com"
                }
            ],
            "description": "The nested sets behavior for the Yii framework",
            "keywords": [
                "nested sets",
                "yii2"
            ],
            "time": "2015-01-27T10:53:51+00:00"
        },
        {
            "name": "danielstjules/stringy",
            "version": "3.1.0",
            "source": {
                "type": "git",
                "url": "https://github.com/danielstjules/Stringy.git",
                "reference": "df24ab62d2d8213bbbe88cc36fc35a4503b4bd7e"
            },
            "dist": {
                "type": "zip",
                "url": "https://api.github.com/repos/danielstjules/Stringy/zipball/df24ab62d2d8213bbbe88cc36fc35a4503b4bd7e",
                "reference": "df24ab62d2d8213bbbe88cc36fc35a4503b4bd7e",
                "shasum": ""
            },
            "require": {
                "php": ">=5.4.0",
                "symfony/polyfill-mbstring": "~1.1"
            },
            "require-dev": {
                "phpunit/phpunit": "~4.0"
            },
            "type": "library",
            "autoload": {
                "psr-4": {
                    "Stringy\\": "src/"
                },
                "files": [
                    "src/Create.php"
                ]
            },
            "notification-url": "https://packagist.org/downloads/",
            "license": [
                "MIT"
            ],
            "authors": [
                {
                    "name": "Daniel St. Jules",
                    "email": "danielst.jules@gmail.com",
                    "homepage": "http://www.danielstjules.com"
                }
            ],
            "description": "A string manipulation library with multibyte support",
            "homepage": "https://github.com/danielstjules/Stringy",
            "keywords": [
                "UTF",
                "helpers",
                "manipulation",
                "methods",
                "multibyte",
                "string",
                "utf-8",
                "utility",
                "utils"
            ],
            "time": "2017-06-12T01:10:27+00:00"
        },
        {
            "name": "dannyvankooten/vat.php",
<<<<<<< HEAD
            "version": "1.2.0",
            "source": {
                "type": "git",
                "url": "https://github.com/dannyvankooten/vat.php.git",
                "reference": "95e0425196b937e46b2cc245aed10440a1aa44f0"
            },
            "dist": {
                "type": "zip",
                "url": "https://api.github.com/repos/dannyvankooten/vat.php/zipball/95e0425196b937e46b2cc245aed10440a1aa44f0",
                "reference": "95e0425196b937e46b2cc245aed10440a1aa44f0",
=======
            "version": "1.2.1",
            "source": {
                "type": "git",
                "url": "https://github.com/dannyvankooten/vat.php.git",
                "reference": "1d24382454481384bbc987dcbc959cfef17d6baa"
            },
            "dist": {
                "type": "zip",
                "url": "https://api.github.com/repos/dannyvankooten/vat.php/zipball/1d24382454481384bbc987dcbc959cfef17d6baa",
                "reference": "1d24382454481384bbc987dcbc959cfef17d6baa",
>>>>>>> cbe71b6e
                "shasum": ""
            },
            "require": {
                "ext-soap": "*",
                "php": ">=7.1",
                "psr/simple-cache": "^1.0"
            },
            "provide": {
                "psr/simple-cache-implementation": "1.0"
            },
            "require-dev": {
                "phpunit/phpunit": "^6.3|^7.0"
            },
            "type": "library",
            "autoload": {
                "psr-4": {
                    "DvK\\Vat\\": "src/"
                }
            },
            "notification-url": "https://packagist.org/downloads/",
            "license": [
                "MIT"
            ],
            "authors": [
                {
                    "name": "Danny van Kooten",
                    "email": "hi@dvk.co"
                }
            ],
            "description": "PHP library for dealing with VAT in Europe",
            "keywords": [
                "vat"
            ],
<<<<<<< HEAD
            "time": "2019-01-07T19:46:15+00:00"
=======
            "time": "2019-01-08T09:21:39+00:00"
>>>>>>> cbe71b6e
        },
        {
            "name": "ddeboer/vatin",
            "version": "2.2.0",
            "source": {
                "type": "git",
                "url": "https://github.com/ddeboer/vatin.git",
                "reference": "91281f32ee15eeca8c7501ed683e116865909218"
            },
            "dist": {
                "type": "zip",
                "url": "https://api.github.com/repos/ddeboer/vatin/zipball/91281f32ee15eeca8c7501ed683e116865909218",
                "reference": "91281f32ee15eeca8c7501ed683e116865909218",
                "shasum": ""
            },
            "require": {
                "php": ">=5.6.0"
            },
            "require-dev": {
                "ext-soap": "*",
                "phpunit/phpunit": "^5.7 || ^6.5"
            },
            "suggest": {
                "ext-soap": "Required if you want to check the VAT number via VIES"
            },
            "type": "library",
            "autoload": {
                "psr-4": {
                    "Ddeboer\\Vatin\\": "src/"
                }
            },
            "notification-url": "https://packagist.org/downloads/",
            "license": [
                "MIT"
            ],
            "authors": [
                {
                    "name": "David de Boer",
                    "email": "david@ddeboer.nl",
                    "homepage": "https://github.com/ddeboer"
                },
                {
                    "name": "Community contributions",
                    "homepage": "https://github.com/ddeboer/vatin/contributors"
                }
            ],
            "description": "Validate VAT identification numbers",
            "keywords": [
                "btw",
                "tax",
                "vat",
                "vies"
            ],
            "time": "2019-01-05T14:49:26+00:00"
        },
        {
            "name": "defuse/php-encryption",
            "version": "v2.2.1",
            "source": {
                "type": "git",
                "url": "https://github.com/defuse/php-encryption.git",
                "reference": "0f407c43b953d571421e0020ba92082ed5fb7620"
            },
            "dist": {
                "type": "zip",
                "url": "https://api.github.com/repos/defuse/php-encryption/zipball/0f407c43b953d571421e0020ba92082ed5fb7620",
                "reference": "0f407c43b953d571421e0020ba92082ed5fb7620",
                "shasum": ""
            },
            "require": {
                "ext-openssl": "*",
                "paragonie/random_compat": ">= 2",
                "php": ">=5.4.0"
            },
            "require-dev": {
                "nikic/php-parser": "^2.0|^3.0|^4.0",
                "phpunit/phpunit": "^4|^5"
            },
            "bin": [
                "bin/generate-defuse-key"
            ],
            "type": "library",
            "autoload": {
                "psr-4": {
                    "Defuse\\Crypto\\": "src"
                }
            },
            "notification-url": "https://packagist.org/downloads/",
            "license": [
                "MIT"
            ],
            "authors": [
                {
                    "name": "Taylor Hornby",
                    "email": "taylor@defuse.ca",
                    "homepage": "https://defuse.ca/"
                },
                {
                    "name": "Scott Arciszewski",
                    "email": "info@paragonie.com",
                    "homepage": "https://paragonie.com"
                }
            ],
            "description": "Secure PHP Encryption Library",
            "keywords": [
                "aes",
                "authenticated encryption",
                "cipher",
                "crypto",
                "cryptography",
                "encrypt",
                "encryption",
                "openssl",
                "security",
                "symmetric key cryptography"
            ],
            "time": "2018-07-24T23:27:56+00:00"
        },
        {
            "name": "doctrine/lexer",
            "version": "v1.0.1",
            "source": {
                "type": "git",
                "url": "https://github.com/doctrine/lexer.git",
                "reference": "83893c552fd2045dd78aef794c31e694c37c0b8c"
            },
            "dist": {
                "type": "zip",
                "url": "https://api.github.com/repos/doctrine/lexer/zipball/83893c552fd2045dd78aef794c31e694c37c0b8c",
                "reference": "83893c552fd2045dd78aef794c31e694c37c0b8c",
                "shasum": ""
            },
            "require": {
                "php": ">=5.3.2"
            },
            "type": "library",
            "extra": {
                "branch-alias": {
                    "dev-master": "1.0.x-dev"
                }
            },
            "autoload": {
                "psr-0": {
                    "Doctrine\\Common\\Lexer\\": "lib/"
                }
            },
            "notification-url": "https://packagist.org/downloads/",
            "license": [
                "MIT"
            ],
            "authors": [
                {
                    "name": "Roman Borschel",
                    "email": "roman@code-factory.org"
                },
                {
                    "name": "Guilherme Blanco",
                    "email": "guilhermeblanco@gmail.com"
                },
                {
                    "name": "Johannes Schmitt",
                    "email": "schmittjoh@gmail.com"
                }
            ],
            "description": "Base library for a lexer that can be used in Top-Down, Recursive Descent Parsers.",
            "homepage": "http://www.doctrine-project.org",
            "keywords": [
                "lexer",
                "parser"
            ],
            "time": "2014-09-09T13:34:57+00:00"
        },
        {
            "name": "dompdf/dompdf",
            "version": "v0.8.3",
            "source": {
                "type": "git",
                "url": "https://github.com/dompdf/dompdf.git",
                "reference": "75f13c700009be21a1965dc2c5b68a8708c22ba2"
            },
            "dist": {
                "type": "zip",
                "url": "https://api.github.com/repos/dompdf/dompdf/zipball/75f13c700009be21a1965dc2c5b68a8708c22ba2",
                "reference": "75f13c700009be21a1965dc2c5b68a8708c22ba2",
                "shasum": ""
            },
            "require": {
                "ext-dom": "*",
                "ext-mbstring": "*",
                "phenx/php-font-lib": "0.5.*",
                "phenx/php-svg-lib": "0.3.*",
                "php": ">=5.4.0"
            },
            "require-dev": {
                "phpunit/phpunit": "^4.8|^5.5|^6.5",
                "squizlabs/php_codesniffer": "2.*"
            },
            "suggest": {
                "ext-gd": "Needed to process images",
                "ext-gmagick": "Improves image processing performance",
                "ext-imagick": "Improves image processing performance"
            },
            "type": "library",
            "extra": {
                "branch-alias": {
                    "dev-develop": "0.7-dev"
                }
            },
            "autoload": {
                "psr-4": {
                    "Dompdf\\": "src/"
                },
                "classmap": [
                    "lib/"
                ]
            },
            "notification-url": "https://packagist.org/downloads/",
            "license": [
                "LGPL-2.1"
            ],
            "authors": [
                {
                    "name": "Fabien Ménager",
                    "email": "fabien.menager@gmail.com"
                },
                {
                    "name": "Brian Sweeney",
                    "email": "eclecticgeek@gmail.com"
                },
                {
                    "name": "Gabriel Bull",
                    "email": "me@gabrielbull.com"
                }
            ],
            "description": "DOMPDF is a CSS 2.1 compliant HTML to PDF converter",
            "homepage": "https://github.com/dompdf/dompdf",
            "time": "2018-12-14T02:40:31+00:00"
        },
        {
            "name": "egulias/email-validator",
            "version": "2.1.7",
            "source": {
                "type": "git",
                "url": "https://github.com/egulias/EmailValidator.git",
                "reference": "709f21f92707308cdf8f9bcfa1af4cb26586521e"
            },
            "dist": {
                "type": "zip",
                "url": "https://api.github.com/repos/egulias/EmailValidator/zipball/709f21f92707308cdf8f9bcfa1af4cb26586521e",
                "reference": "709f21f92707308cdf8f9bcfa1af4cb26586521e",
                "shasum": ""
            },
            "require": {
                "doctrine/lexer": "^1.0.1",
                "php": ">= 5.5"
            },
            "require-dev": {
                "dominicsayers/isemail": "dev-master",
                "phpunit/phpunit": "^4.8.35||^5.7||^6.0",
                "satooshi/php-coveralls": "^1.0.1"
            },
            "suggest": {
                "ext-intl": "PHP Internationalization Libraries are required to use the SpoofChecking validation"
            },
            "type": "library",
            "extra": {
                "branch-alias": {
                    "dev-master": "2.0.x-dev"
                }
            },
            "autoload": {
                "psr-4": {
                    "Egulias\\EmailValidator\\": "EmailValidator"
                }
            },
            "notification-url": "https://packagist.org/downloads/",
            "license": [
                "MIT"
            ],
            "authors": [
                {
                    "name": "Eduardo Gulias Davis"
                }
            ],
            "description": "A library for validating emails against several RFCs",
            "homepage": "https://github.com/egulias/EmailValidator",
            "keywords": [
                "email",
                "emailvalidation",
                "emailvalidator",
                "validation",
                "validator"
            ],
            "time": "2018-12-04T22:38:24+00:00"
        },
        {
            "name": "elvanto/litemoji",
            "version": "1.4.4",
            "source": {
                "type": "git",
                "url": "https://github.com/elvanto/litemoji.git",
                "reference": "17bf635e4d1a5b4d35d2cadf153cd589b78af7f0"
            },
            "dist": {
                "type": "zip",
                "url": "https://api.github.com/repos/elvanto/litemoji/zipball/17bf635e4d1a5b4d35d2cadf153cd589b78af7f0",
                "reference": "17bf635e4d1a5b4d35d2cadf153cd589b78af7f0",
                "shasum": ""
            },
            "require": {
                "php": ">=5.4"
            },
            "require-dev": {
                "milesj/emojibase": "3.1.0",
                "phpunit/phpunit": "^5.0"
            },
            "type": "library",
            "autoload": {
                "psr-4": {
                    "LitEmoji\\": "src/"
                }
            },
            "notification-url": "https://packagist.org/downloads/",
            "license": [
                "MIT"
            ],
            "description": "A PHP library simplifying the conversion of unicode, HTML and shortcode emoji.",
            "keywords": [
                "emoji",
                "php-emoji"
            ],
            "time": "2018-09-28T05:23:38+00:00"
        },
        {
            "name": "enshrined/svg-sanitize",
            "version": "0.9.2",
            "source": {
                "type": "git",
                "url": "https://github.com/darylldoyle/svg-sanitizer.git",
                "reference": "e0cb5ad3abea5459e0962cf79a92d34714c74dfa"
            },
            "dist": {
                "type": "zip",
                "url": "https://api.github.com/repos/darylldoyle/svg-sanitizer/zipball/e0cb5ad3abea5459e0962cf79a92d34714c74dfa",
                "reference": "e0cb5ad3abea5459e0962cf79a92d34714c74dfa",
                "shasum": ""
            },
            "require-dev": {
                "codeclimate/php-test-reporter": "^0.1.2",
                "phpunit/phpunit": "^6"
            },
            "type": "library",
            "autoload": {
                "psr-4": {
                    "enshrined\\svgSanitize\\": "src"
                }
            },
            "notification-url": "https://packagist.org/downloads/",
            "license": [
                "GPL-2.0+"
            ],
            "authors": [
                {
                    "name": "Daryll Doyle",
                    "email": "daryll@enshrined.co.uk"
                }
            ],
            "description": "An SVG sanitizer for PHP",
            "time": "2018-10-01T17:11:02+00:00"
        },
        {
            "name": "ezyang/htmlpurifier",
            "version": "v4.10.0",
            "source": {
                "type": "git",
                "url": "https://github.com/ezyang/htmlpurifier.git",
                "reference": "d85d39da4576a6934b72480be6978fb10c860021"
            },
            "dist": {
                "type": "zip",
                "url": "https://api.github.com/repos/ezyang/htmlpurifier/zipball/d85d39da4576a6934b72480be6978fb10c860021",
                "reference": "d85d39da4576a6934b72480be6978fb10c860021",
                "shasum": ""
            },
            "require": {
                "php": ">=5.2"
            },
            "require-dev": {
                "simpletest/simpletest": "^1.1"
            },
            "type": "library",
            "autoload": {
                "psr-0": {
                    "HTMLPurifier": "library/"
                },
                "files": [
                    "library/HTMLPurifier.composer.php"
                ]
            },
            "notification-url": "https://packagist.org/downloads/",
            "license": [
                "LGPL"
            ],
            "authors": [
                {
                    "name": "Edward Z. Yang",
                    "email": "admin@htmlpurifier.org",
                    "homepage": "http://ezyang.com"
                }
            ],
            "description": "Standards compliant HTML filter written in PHP",
            "homepage": "http://htmlpurifier.org/",
            "keywords": [
                "html"
            ],
            "time": "2018-02-23T01:58:20+00:00"
        },
        {
            "name": "flipboxfactory/craft-postmark",
            "version": "1.0.0",
            "source": {
                "type": "git",
                "url": "https://github.com/flipboxfactory/craft-postmark.git",
                "reference": "5cb8b1c00469560fe727b09d6f3c280c396340d8"
            },
            "dist": {
                "type": "zip",
                "url": "https://api.github.com/repos/flipboxfactory/craft-postmark/zipball/5cb8b1c00469560fe727b09d6f3c280c396340d8",
                "reference": "5cb8b1c00469560fe727b09d6f3c280c396340d8",
                "shasum": ""
            },
            "require": {
                "craftcms/cms": "^3.0",
                "wildbit/swiftmailer-postmark": "^3.0"
            },
            "require-dev": {
                "phpunit/phpunit": "^5.0",
                "squizlabs/php_codesniffer": "^2.0",
                "swiftmailer/swiftmailer": "~6.0"
            },
            "type": "craft-plugin",
            "extra": {
                "name": "Postmark",
                "handle": "postmark",
                "class": "flipbox\\postmark\\Postmark",
                "developer": "Flipbox Digital",
                "developerUrl": "https://www.flipboxdigital.com",
                "changelogUrl": "https://raw.githubusercontent.com/flipboxfactory/craft-postmark/master/CHANGELOG.md",
                "downloadUrl": "https://github.com/flipboxfactory/craft-postmark/archive/master.zip"
            },
            "autoload": {
                "psr-4": {
                    "flipbox\\postmark\\": "src/"
                }
            },
            "notification-url": "https://packagist.org/downloads/",
            "description": "Postmark mail adapter",
            "keywords": [
                "cms",
                "craftcms",
                "mailer",
                "postmark",
                "yii2"
            ],
            "time": "2018-10-15T20:16:17+00:00"
        },
        {
            "name": "guzzlehttp/guzzle",
            "version": "6.3.3",
            "source": {
                "type": "git",
                "url": "https://github.com/guzzle/guzzle.git",
                "reference": "407b0cb880ace85c9b63c5f9551db498cb2d50ba"
            },
            "dist": {
                "type": "zip",
                "url": "https://api.github.com/repos/guzzle/guzzle/zipball/407b0cb880ace85c9b63c5f9551db498cb2d50ba",
                "reference": "407b0cb880ace85c9b63c5f9551db498cb2d50ba",
                "shasum": ""
            },
            "require": {
                "guzzlehttp/promises": "^1.0",
                "guzzlehttp/psr7": "^1.4",
                "php": ">=5.5"
            },
            "require-dev": {
                "ext-curl": "*",
                "phpunit/phpunit": "^4.8.35 || ^5.7 || ^6.4 || ^7.0",
                "psr/log": "^1.0"
            },
            "suggest": {
                "psr/log": "Required for using the Log middleware"
            },
            "type": "library",
            "extra": {
                "branch-alias": {
                    "dev-master": "6.3-dev"
                }
            },
            "autoload": {
                "files": [
                    "src/functions_include.php"
                ],
                "psr-4": {
                    "GuzzleHttp\\": "src/"
                }
            },
            "notification-url": "https://packagist.org/downloads/",
            "license": [
                "MIT"
            ],
            "authors": [
                {
                    "name": "Michael Dowling",
                    "email": "mtdowling@gmail.com",
                    "homepage": "https://github.com/mtdowling"
                }
            ],
            "description": "Guzzle is a PHP HTTP client library",
            "homepage": "http://guzzlephp.org/",
            "keywords": [
                "client",
                "curl",
                "framework",
                "http",
                "http client",
                "rest",
                "web service"
            ],
            "time": "2018-04-22T15:46:56+00:00"
        },
        {
            "name": "guzzlehttp/promises",
            "version": "v1.3.1",
            "source": {
                "type": "git",
                "url": "https://github.com/guzzle/promises.git",
                "reference": "a59da6cf61d80060647ff4d3eb2c03a2bc694646"
            },
            "dist": {
                "type": "zip",
                "url": "https://api.github.com/repos/guzzle/promises/zipball/a59da6cf61d80060647ff4d3eb2c03a2bc694646",
                "reference": "a59da6cf61d80060647ff4d3eb2c03a2bc694646",
                "shasum": ""
            },
            "require": {
                "php": ">=5.5.0"
            },
            "require-dev": {
                "phpunit/phpunit": "^4.0"
            },
            "type": "library",
            "extra": {
                "branch-alias": {
                    "dev-master": "1.4-dev"
                }
            },
            "autoload": {
                "psr-4": {
                    "GuzzleHttp\\Promise\\": "src/"
                },
                "files": [
                    "src/functions_include.php"
                ]
            },
            "notification-url": "https://packagist.org/downloads/",
            "license": [
                "MIT"
            ],
            "authors": [
                {
                    "name": "Michael Dowling",
                    "email": "mtdowling@gmail.com",
                    "homepage": "https://github.com/mtdowling"
                }
            ],
            "description": "Guzzle promises library",
            "keywords": [
                "promise"
            ],
            "time": "2016-12-20T10:07:11+00:00"
        },
        {
            "name": "guzzlehttp/psr7",
            "version": "1.5.2",
            "source": {
                "type": "git",
                "url": "https://github.com/guzzle/psr7.git",
                "reference": "9f83dded91781a01c63574e387eaa769be769115"
            },
            "dist": {
                "type": "zip",
                "url": "https://api.github.com/repos/guzzle/psr7/zipball/9f83dded91781a01c63574e387eaa769be769115",
                "reference": "9f83dded91781a01c63574e387eaa769be769115",
                "shasum": ""
            },
            "require": {
                "php": ">=5.4.0",
                "psr/http-message": "~1.0",
                "ralouphie/getallheaders": "^2.0.5"
            },
            "provide": {
                "psr/http-message-implementation": "1.0"
            },
            "require-dev": {
                "phpunit/phpunit": "~4.8.36 || ^5.7.27 || ^6.5.8"
            },
            "type": "library",
            "extra": {
                "branch-alias": {
                    "dev-master": "1.5-dev"
                }
            },
            "autoload": {
                "psr-4": {
                    "GuzzleHttp\\Psr7\\": "src/"
                },
                "files": [
                    "src/functions_include.php"
                ]
            },
            "notification-url": "https://packagist.org/downloads/",
            "license": [
                "MIT"
            ],
            "authors": [
                {
                    "name": "Michael Dowling",
                    "email": "mtdowling@gmail.com",
                    "homepage": "https://github.com/mtdowling"
                },
                {
                    "name": "Tobias Schultze",
                    "homepage": "https://github.com/Tobion"
                }
            ],
            "description": "PSR-7 message implementation that also provides common utility methods",
            "keywords": [
                "http",
                "message",
                "psr-7",
                "request",
                "response",
                "stream",
                "uri",
                "url"
            ],
            "time": "2018-12-04T20:46:45+00:00"
        },
        {
            "name": "justinrainbow/json-schema",
            "version": "5.2.7",
            "source": {
                "type": "git",
                "url": "https://github.com/justinrainbow/json-schema.git",
                "reference": "8560d4314577199ba51bf2032f02cd1315587c23"
            },
            "dist": {
                "type": "zip",
                "url": "https://api.github.com/repos/justinrainbow/json-schema/zipball/8560d4314577199ba51bf2032f02cd1315587c23",
                "reference": "8560d4314577199ba51bf2032f02cd1315587c23",
                "shasum": ""
            },
            "require": {
                "php": ">=5.3.3"
            },
            "require-dev": {
                "friendsofphp/php-cs-fixer": "^2.1",
                "json-schema/json-schema-test-suite": "1.2.0",
                "phpunit/phpunit": "^4.8.35"
            },
            "bin": [
                "bin/validate-json"
            ],
            "type": "library",
            "extra": {
                "branch-alias": {
                    "dev-master": "5.0.x-dev"
                }
            },
            "autoload": {
                "psr-4": {
                    "JsonSchema\\": "src/JsonSchema/"
                }
            },
            "notification-url": "https://packagist.org/downloads/",
            "license": [
                "MIT"
            ],
            "authors": [
                {
                    "name": "Bruno Prieto Reis",
                    "email": "bruno.p.reis@gmail.com"
                },
                {
                    "name": "Justin Rainbow",
                    "email": "justin.rainbow@gmail.com"
                },
                {
                    "name": "Igor Wiedler",
                    "email": "igor@wiedler.ch"
                },
                {
                    "name": "Robert Schönthal",
                    "email": "seroscho@googlemail.com"
                }
            ],
            "description": "A library to validate a json schema.",
            "homepage": "https://github.com/justinrainbow/json-schema",
            "keywords": [
                "json",
                "schema"
            ],
            "time": "2018-02-14T22:26:30+00:00"
        },
        {
            "name": "knplabs/github-api",
            "version": "2.10.1",
            "source": {
                "type": "git",
                "url": "https://github.com/KnpLabs/php-github-api.git",
                "reference": "493423ae7ad1fa9075924cdfb98537828b9e80b5"
            },
            "dist": {
                "type": "zip",
                "url": "https://api.github.com/repos/KnpLabs/php-github-api/zipball/493423ae7ad1fa9075924cdfb98537828b9e80b5",
                "reference": "493423ae7ad1fa9075924cdfb98537828b9e80b5",
                "shasum": ""
            },
            "require": {
                "php": "^5.6 || ^7.0",
                "php-http/cache-plugin": "^1.4",
                "php-http/client-common": "^1.6",
                "php-http/client-implementation": "^1.0",
                "php-http/discovery": "^1.0",
                "php-http/httplug": "^1.1",
                "psr/cache": "^1.0",
                "psr/http-message": "^1.0"
            },
            "require-dev": {
                "cache/array-adapter": "^0.4",
                "guzzlehttp/psr7": "^1.2",
                "php-http/guzzle6-adapter": "^1.0",
                "php-http/mock-client": "^1.0",
                "phpunit/phpunit": "^5.5 || ^6.0"
            },
            "type": "library",
            "extra": {
                "branch-alias": {
                    "dev-master": "2.10.x-dev"
                }
            },
            "autoload": {
                "psr-4": {
                    "Github\\": "lib/Github/"
                }
            },
            "notification-url": "https://packagist.org/downloads/",
            "license": [
                "MIT"
            ],
            "authors": [
                {
                    "name": "Thibault Duplessis",
                    "email": "thibault.duplessis@gmail.com",
                    "homepage": "http://ornicar.github.com"
                },
                {
                    "name": "KnpLabs Team",
                    "homepage": "http://knplabs.com"
                }
            ],
            "description": "GitHub API v3 client",
            "homepage": "https://github.com/KnpLabs/php-github-api",
            "keywords": [
                "api",
                "gh",
                "gist",
                "github"
            ],
            "time": "2018-09-05T19:12:14+00:00"
        },
        {
            "name": "layershifter/tld-database",
            "version": "1.0.64",
            "source": {
                "type": "git",
                "url": "https://github.com/layershifter/TLDDatabase.git",
                "reference": "16d9b7cd195eda57c08c64f75e9dbc175320e0cc"
            },
            "dist": {
                "type": "zip",
                "url": "https://api.github.com/repos/layershifter/TLDDatabase/zipball/16d9b7cd195eda57c08c64f75e9dbc175320e0cc",
                "reference": "16d9b7cd195eda57c08c64f75e9dbc175320e0cc",
                "shasum": ""
            },
            "require": {
                "ext-curl": "*",
                "layershifter/tld-support": "^1.0.0",
                "php": "^5.5.0 || ^7.0"
            },
            "require-dev": {
                "codeclimate/php-test-reporter": "dev-master",
                "mikey179/vfsstream": "^1.6",
                "phpmd/phpmd": "@stable",
                "phpunit/phpunit": "^4.8 || ^5.0",
                "squizlabs/php_codesniffer": "~2.0"
            },
            "type": "library",
            "autoload": {
                "psr-4": {
                    "LayerShifter\\TLDDatabase\\": "src/"
                }
            },
            "notification-url": "https://packagist.org/downloads/",
            "license": [
                "Apache-2.0"
            ],
            "authors": [
                {
                    "name": "Alexander Fedyashov",
                    "email": "a@fedyashov.com"
                }
            ],
            "description": "Database abstraction for Public Suffix List",
            "keywords": [
                "PSL",
                "Public Suffix List",
                "domain database",
                "tld database"
            ],
            "time": "2018-11-09T09:12:04+00:00"
        },
        {
            "name": "layershifter/tld-extract",
            "version": "1.2.7",
            "source": {
                "type": "git",
                "url": "https://github.com/layershifter/TLDExtract.git",
                "reference": "913f82f3d84d314350095aac9dab46df2fa3555d"
            },
            "dist": {
                "type": "zip",
                "url": "https://api.github.com/repos/layershifter/TLDExtract/zipball/913f82f3d84d314350095aac9dab46df2fa3555d",
                "reference": "913f82f3d84d314350095aac9dab46df2fa3555d",
                "shasum": ""
            },
            "require": {
                "layershifter/tld-database": "^1.0",
                "layershifter/tld-support": "^1.1",
                "php": "^5.5.0 || ^7.0",
                "true/punycode": "^2.1.1"
            },
            "require-dev": {
                "phpmd/phpmd": "@stable",
                "phpunit/phpunit": "^4.8 || ^5.0",
                "squizlabs/php_codesniffer": "~2.0"
            },
            "type": "library",
            "autoload": {
                "files": [
                    "src/static.php"
                ],
                "psr-4": {
                    "LayerShifter\\TLDExtract\\": "src/"
                }
            },
            "notification-url": "https://packagist.org/downloads/",
            "license": [
                "Apache-2.0"
            ],
            "authors": [
                {
                    "name": "Alexander Fedyashov",
                    "email": "a@fedyashov.com"
                }
            ],
            "description": "TLDExtract, library for extracting parts of domain, e.q. domain parser",
            "keywords": [
                "TLDExtract",
                "domain parser"
            ],
            "time": "2018-09-28T10:05:58+00:00"
        },
        {
            "name": "layershifter/tld-support",
            "version": "1.1.1",
            "source": {
                "type": "git",
                "url": "https://github.com/layershifter/TLDSupport.git",
                "reference": "9b9eb2350db82239289f4e6eb250a2fe4865b0db"
            },
            "dist": {
                "type": "zip",
                "url": "https://api.github.com/repos/layershifter/TLDSupport/zipball/9b9eb2350db82239289f4e6eb250a2fe4865b0db",
                "reference": "9b9eb2350db82239289f4e6eb250a2fe4865b0db",
                "shasum": ""
            },
            "require": {
                "php": ">=5.5",
                "symfony/polyfill-mbstring": "^1.2"
            },
            "require-dev": {
                "codeclimate/php-test-reporter": "dev-master",
                "phpmd/phpmd": "@stable",
                "phpunit/phpunit": "4.8.*",
                "squizlabs/php_codesniffer": "2.*"
            },
            "type": "library",
            "autoload": {
                "psr-4": {
                    "LayerShifter\\TLDSupport\\": "src/"
                }
            },
            "notification-url": "https://packagist.org/downloads/",
            "license": [
                "Apache-2.0"
            ],
            "authors": [
                {
                    "name": "Alexander Fedyashov",
                    "email": "a@fedyashov.com"
                }
            ],
            "description": "Support package for TLDDatabase and TLDExtract",
            "time": "2016-06-18T12:28:04+00:00"
        },
        {
            "name": "lcobucci/jwt",
            "version": "3.2.5",
            "source": {
                "type": "git",
                "url": "https://github.com/lcobucci/jwt.git",
                "reference": "82be04b4753f8b7693b62852b7eab30f97524f9b"
            },
            "dist": {
                "type": "zip",
                "url": "https://api.github.com/repos/lcobucci/jwt/zipball/82be04b4753f8b7693b62852b7eab30f97524f9b",
                "reference": "82be04b4753f8b7693b62852b7eab30f97524f9b",
                "shasum": ""
            },
            "require": {
                "ext-openssl": "*",
                "php": ">=5.5"
            },
            "require-dev": {
                "mdanter/ecc": "~0.3.1",
                "mikey179/vfsstream": "~1.5",
                "phpmd/phpmd": "~2.2",
                "phpunit/php-invoker": "~1.1",
                "phpunit/phpunit": "~4.5",
                "squizlabs/php_codesniffer": "~2.3"
            },
            "suggest": {
                "mdanter/ecc": "Required to use Elliptic Curves based algorithms."
            },
            "type": "library",
            "extra": {
                "branch-alias": {
                    "dev-master": "3.1-dev"
                }
            },
            "autoload": {
                "psr-4": {
                    "Lcobucci\\JWT\\": "src"
                }
            },
            "notification-url": "https://packagist.org/downloads/",
            "license": [
                "BSD-3-Clause"
            ],
            "authors": [
                {
                    "name": "Luís Otávio Cobucci Oblonczyk",
                    "email": "lcobucci@gmail.com",
                    "role": "developer"
                }
            ],
            "description": "A simple library to work with JSON Web Token and JSON Web Signature",
            "keywords": [
                "JWS",
                "jwt"
            ],
            "time": "2018-11-11T12:22:26+00:00"
        },
        {
            "name": "league/event",
            "version": "2.2.0",
            "source": {
                "type": "git",
                "url": "https://github.com/thephpleague/event.git",
                "reference": "d2cc124cf9a3fab2bb4ff963307f60361ce4d119"
            },
            "dist": {
                "type": "zip",
                "url": "https://api.github.com/repos/thephpleague/event/zipball/d2cc124cf9a3fab2bb4ff963307f60361ce4d119",
                "reference": "d2cc124cf9a3fab2bb4ff963307f60361ce4d119",
                "shasum": ""
            },
            "require": {
                "php": ">=5.4.0"
            },
            "require-dev": {
                "henrikbjorn/phpspec-code-coverage": "~1.0.1",
                "phpspec/phpspec": "^2.2"
            },
            "type": "library",
            "extra": {
                "branch-alias": {
                    "dev-master": "2.2-dev"
                }
            },
            "autoload": {
                "psr-4": {
                    "League\\Event\\": "src/"
                }
            },
            "notification-url": "https://packagist.org/downloads/",
            "license": [
                "MIT"
            ],
            "authors": [
                {
                    "name": "Frank de Jonge",
                    "email": "info@frenky.net"
                }
            ],
            "description": "Event package",
            "keywords": [
                "emitter",
                "event",
                "listener"
            ],
            "time": "2018-11-26T11:52:41+00:00"
        },
        {
            "name": "league/flysystem",
            "version": "1.0.49",
            "source": {
                "type": "git",
                "url": "https://github.com/thephpleague/flysystem.git",
                "reference": "a63cc83d8a931b271be45148fa39ba7156782ffd"
            },
            "dist": {
                "type": "zip",
                "url": "https://api.github.com/repos/thephpleague/flysystem/zipball/a63cc83d8a931b271be45148fa39ba7156782ffd",
                "reference": "a63cc83d8a931b271be45148fa39ba7156782ffd",
                "shasum": ""
            },
            "require": {
                "ext-fileinfo": "*",
                "php": ">=5.5.9"
            },
            "conflict": {
                "league/flysystem-sftp": "<1.0.6"
            },
            "require-dev": {
                "phpspec/phpspec": "^3.4",
                "phpunit/phpunit": "^5.7.10"
            },
            "suggest": {
                "ext-fileinfo": "Required for MimeType",
                "ext-ftp": "Allows you to use FTP server storage",
                "ext-openssl": "Allows you to use FTPS server storage",
                "league/flysystem-aws-s3-v2": "Allows you to use S3 storage with AWS SDK v2",
                "league/flysystem-aws-s3-v3": "Allows you to use S3 storage with AWS SDK v3",
                "league/flysystem-azure": "Allows you to use Windows Azure Blob storage",
                "league/flysystem-cached-adapter": "Flysystem adapter decorator for metadata caching",
                "league/flysystem-eventable-filesystem": "Allows you to use EventableFilesystem",
                "league/flysystem-rackspace": "Allows you to use Rackspace Cloud Files",
                "league/flysystem-sftp": "Allows you to use SFTP server storage via phpseclib",
                "league/flysystem-webdav": "Allows you to use WebDAV storage",
                "league/flysystem-ziparchive": "Allows you to use ZipArchive adapter",
                "spatie/flysystem-dropbox": "Allows you to use Dropbox storage",
                "srmklive/flysystem-dropbox-v2": "Allows you to use Dropbox storage for PHP 5 applications"
            },
            "type": "library",
            "extra": {
                "branch-alias": {
                    "dev-master": "1.1-dev"
                }
            },
            "autoload": {
                "psr-4": {
                    "League\\Flysystem\\": "src/"
                }
            },
            "notification-url": "https://packagist.org/downloads/",
            "license": [
                "MIT"
            ],
            "authors": [
                {
                    "name": "Frank de Jonge",
                    "email": "info@frenky.net"
                }
            ],
            "description": "Filesystem abstraction: Many filesystems, one API.",
            "keywords": [
                "Cloud Files",
                "WebDAV",
                "abstraction",
                "aws",
                "cloud",
                "copy.com",
                "dropbox",
                "file systems",
                "files",
                "filesystem",
                "filesystems",
                "ftp",
                "rackspace",
                "remote",
                "s3",
                "sftp",
                "storage"
            ],
            "time": "2018-11-23T23:41:29+00:00"
        },
        {
            "name": "league/flysystem-aws-s3-v3",
            "version": "1.0.21",
            "source": {
                "type": "git",
                "url": "https://github.com/thephpleague/flysystem-aws-s3-v3.git",
                "reference": "43523fec10a831ea48bedb3277e3f3fa218f4e49"
            },
            "dist": {
                "type": "zip",
                "url": "https://api.github.com/repos/thephpleague/flysystem-aws-s3-v3/zipball/43523fec10a831ea48bedb3277e3f3fa218f4e49",
                "reference": "43523fec10a831ea48bedb3277e3f3fa218f4e49",
                "shasum": ""
            },
            "require": {
                "aws/aws-sdk-php": "^3.0.0",
                "league/flysystem": "^1.0.40",
                "php": ">=5.5.0"
            },
            "require-dev": {
                "henrikbjorn/phpspec-code-coverage": "~1.0.1",
                "phpspec/phpspec": "^2.0.0"
            },
            "type": "library",
            "extra": {
                "branch-alias": {
                    "dev-master": "1.0-dev"
                }
            },
            "autoload": {
                "psr-4": {
                    "League\\Flysystem\\AwsS3v3\\": "src/"
                }
            },
            "notification-url": "https://packagist.org/downloads/",
            "license": [
                "MIT"
            ],
            "authors": [
                {
                    "name": "Frank de Jonge",
                    "email": "info@frenky.net"
                }
            ],
            "description": "Flysystem adapter for the AWS S3 SDK v3.x",
            "time": "2018-10-08T07:53:55+00:00"
        },
        {
            "name": "league/oauth2-client",
            "version": "2.4.1",
            "source": {
                "type": "git",
                "url": "https://github.com/thephpleague/oauth2-client.git",
                "reference": "cc114abc622a53af969e8664722e84ca36257530"
            },
            "dist": {
                "type": "zip",
                "url": "https://api.github.com/repos/thephpleague/oauth2-client/zipball/cc114abc622a53af969e8664722e84ca36257530",
                "reference": "cc114abc622a53af969e8664722e84ca36257530",
                "shasum": ""
            },
            "require": {
                "guzzlehttp/guzzle": "^6.0",
                "paragonie/random_compat": "^1|^2|^9.99",
                "php": "^5.6|^7.0"
            },
            "require-dev": {
                "eloquent/liberator": "^2.0",
                "eloquent/phony-phpunit": "^1.0|^3.0",
                "jakub-onderka/php-parallel-lint": "^0.9.2",
                "phpunit/phpunit": "^5.7|^6.0",
                "squizlabs/php_codesniffer": "^2.3|^3.0"
            },
            "type": "library",
            "extra": {
                "branch-alias": {
                    "dev-2.x": "2.0.x-dev"
                }
            },
            "autoload": {
                "psr-4": {
                    "League\\OAuth2\\Client\\": "src/"
                }
            },
            "notification-url": "https://packagist.org/downloads/",
            "license": [
                "MIT"
            ],
            "authors": [
                {
                    "name": "Alex Bilbie",
                    "email": "hello@alexbilbie.com",
                    "homepage": "http://www.alexbilbie.com",
                    "role": "Developer"
                },
                {
                    "name": "Woody Gilk",
                    "homepage": "https://github.com/shadowhand",
                    "role": "Contributor"
                }
            ],
            "description": "OAuth 2.0 Client Library",
            "keywords": [
                "Authentication",
                "SSO",
                "authorization",
                "identity",
                "idp",
                "oauth",
                "oauth2",
                "single sign on"
            ],
            "time": "2018-11-22T18:33:57+00:00"
        },
        {
            "name": "league/oauth2-github",
            "version": "2.0.0",
            "source": {
                "type": "git",
                "url": "https://github.com/thephpleague/oauth2-github.git",
                "reference": "e63d64f3ec167c09232d189c6b0c397458a99357"
            },
            "dist": {
                "type": "zip",
                "url": "https://api.github.com/repos/thephpleague/oauth2-github/zipball/e63d64f3ec167c09232d189c6b0c397458a99357",
                "reference": "e63d64f3ec167c09232d189c6b0c397458a99357",
                "shasum": ""
            },
            "require": {
                "league/oauth2-client": "^2.0"
            },
            "require-dev": {
                "mockery/mockery": "~0.9",
                "phpunit/phpunit": "~4.0",
                "squizlabs/php_codesniffer": "~2.0"
            },
            "type": "library",
            "extra": {
                "branch-alias": {
                    "dev-master": "1.0.x-dev"
                }
            },
            "autoload": {
                "psr-4": {
                    "League\\OAuth2\\Client\\": "src/"
                }
            },
            "notification-url": "https://packagist.org/downloads/",
            "license": [
                "MIT"
            ],
            "authors": [
                {
                    "name": "Steven Maguire",
                    "email": "stevenmaguire@gmail.com",
                    "homepage": "https://github.com/stevenmaguire"
                }
            ],
            "description": "Github OAuth 2.0 Client Provider for The PHP League OAuth2-Client",
            "keywords": [
                "authorisation",
                "authorization",
                "client",
                "github",
                "oauth",
                "oauth2"
            ],
            "time": "2017-01-26T01:14:51+00:00"
        },
        {
            "name": "league/oauth2-server",
            "version": "6.1.1",
            "source": {
                "type": "git",
                "url": "https://github.com/thephpleague/oauth2-server.git",
                "reference": "a0cabb573c7cd5ee01803daec992d6ee3677c4ae"
            },
            "dist": {
                "type": "zip",
                "url": "https://api.github.com/repos/thephpleague/oauth2-server/zipball/a0cabb573c7cd5ee01803daec992d6ee3677c4ae",
                "reference": "a0cabb573c7cd5ee01803daec992d6ee3677c4ae",
                "shasum": ""
            },
            "require": {
                "defuse/php-encryption": "^2.1",
                "ext-openssl": "*",
                "lcobucci/jwt": "^3.1",
                "league/event": "^2.1",
                "paragonie/random_compat": "^2.0",
                "php": ">=5.6.0",
                "psr/http-message": "^1.0"
            },
            "replace": {
                "league/oauth2server": "*",
                "lncd/oauth2": "*"
            },
            "require-dev": {
                "phpunit/phpunit": "^4.8.38 || ^5.7.21",
                "zendframework/zend-diactoros": "^1.0"
            },
            "type": "library",
            "autoload": {
                "psr-4": {
                    "League\\OAuth2\\Server\\": "src/"
                }
            },
            "notification-url": "https://packagist.org/downloads/",
            "license": [
                "MIT"
            ],
            "authors": [
                {
                    "name": "Alex Bilbie",
                    "email": "hello@alexbilbie.com",
                    "homepage": "http://www.alexbilbie.com",
                    "role": "Developer"
                }
            ],
            "description": "A lightweight and powerful OAuth 2.0 authorization and resource server library with support for all the core specification grants. This library will allow you to secure your API with OAuth and allow your applications users to approve apps that want to access their data from your API.",
            "homepage": "https://oauth2.thephpleague.com/",
            "keywords": [
                "Authentication",
                "api",
                "auth",
                "authorisation",
                "authorization",
                "oauth",
                "oauth 2",
                "oauth 2.0",
                "oauth2",
                "protect",
                "resource",
                "secure",
                "server"
            ],
            "time": "2017-12-23T23:33:42+00:00"
        },
        {
            "name": "markbaker/complex",
            "version": "1.4.7",
            "source": {
                "type": "git",
                "url": "https://github.com/MarkBaker/PHPComplex.git",
                "reference": "1ea674a8308baf547cbcbd30c5fcd6d301b7c000"
            },
            "dist": {
                "type": "zip",
                "url": "https://api.github.com/repos/MarkBaker/PHPComplex/zipball/1ea674a8308baf547cbcbd30c5fcd6d301b7c000",
                "reference": "1ea674a8308baf547cbcbd30c5fcd6d301b7c000",
                "shasum": ""
            },
            "require": {
                "php": "^5.6.0|^7.0.0"
            },
            "require-dev": {
                "dealerdirect/phpcodesniffer-composer-installer": "^0.4.3",
                "phpcompatibility/php-compatibility": "^8.0",
                "phpdocumentor/phpdocumentor": "2.*",
                "phploc/phploc": "2.*",
                "phpmd/phpmd": "2.*",
                "phpunit/phpunit": "^4.8.35|^5.4.0",
                "sebastian/phpcpd": "2.*",
                "squizlabs/php_codesniffer": "^3.3.0"
            },
            "type": "library",
            "autoload": {
                "psr-4": {
                    "Complex\\": "classes/src/"
                },
                "files": [
                    "classes/src/functions/abs.php",
                    "classes/src/functions/acos.php",
                    "classes/src/functions/acosh.php",
                    "classes/src/functions/acot.php",
                    "classes/src/functions/acoth.php",
                    "classes/src/functions/acsc.php",
                    "classes/src/functions/acsch.php",
                    "classes/src/functions/argument.php",
                    "classes/src/functions/asec.php",
                    "classes/src/functions/asech.php",
                    "classes/src/functions/asin.php",
                    "classes/src/functions/asinh.php",
                    "classes/src/functions/atan.php",
                    "classes/src/functions/atanh.php",
                    "classes/src/functions/conjugate.php",
                    "classes/src/functions/cos.php",
                    "classes/src/functions/cosh.php",
                    "classes/src/functions/cot.php",
                    "classes/src/functions/coth.php",
                    "classes/src/functions/csc.php",
                    "classes/src/functions/csch.php",
                    "classes/src/functions/exp.php",
                    "classes/src/functions/inverse.php",
                    "classes/src/functions/ln.php",
                    "classes/src/functions/log2.php",
                    "classes/src/functions/log10.php",
                    "classes/src/functions/negative.php",
                    "classes/src/functions/pow.php",
                    "classes/src/functions/rho.php",
                    "classes/src/functions/sec.php",
                    "classes/src/functions/sech.php",
                    "classes/src/functions/sin.php",
                    "classes/src/functions/sinh.php",
                    "classes/src/functions/sqrt.php",
                    "classes/src/functions/tan.php",
                    "classes/src/functions/tanh.php",
                    "classes/src/functions/theta.php",
                    "classes/src/operations/add.php",
                    "classes/src/operations/subtract.php",
                    "classes/src/operations/multiply.php",
                    "classes/src/operations/divideby.php",
                    "classes/src/operations/divideinto.php"
                ]
            },
            "notification-url": "https://packagist.org/downloads/",
            "license": [
                "MIT"
            ],
            "authors": [
                {
                    "name": "Mark Baker",
                    "email": "mark@lange.demon.co.uk"
                }
            ],
            "description": "PHP Class for working with complex numbers",
            "homepage": "https://github.com/MarkBaker/PHPComplex",
            "keywords": [
                "complex",
                "mathematics"
            ],
            "time": "2018-10-13T23:28:42+00:00"
        },
        {
            "name": "markbaker/matrix",
            "version": "1.1.4",
            "source": {
                "type": "git",
                "url": "https://github.com/MarkBaker/PHPMatrix.git",
                "reference": "6ea97472b5baf12119b4f31f802835b820dd6d64"
            },
            "dist": {
                "type": "zip",
                "url": "https://api.github.com/repos/MarkBaker/PHPMatrix/zipball/6ea97472b5baf12119b4f31f802835b820dd6d64",
                "reference": "6ea97472b5baf12119b4f31f802835b820dd6d64",
                "shasum": ""
            },
            "require": {
                "php": "^5.6.0|^7.0.0"
            },
            "require-dev": {
                "dealerdirect/phpcodesniffer-composer-installer": "^0.4.3",
                "phpcompatibility/php-compatibility": "^8.0",
                "phpdocumentor/phpdocumentor": "2.*",
                "phploc/phploc": "2.*",
                "phpmd/phpmd": "2.*",
                "phpunit/phpunit": "^4.8.35|^5.4.0",
                "sebastian/phpcpd": "2.*",
                "squizlabs/php_codesniffer": "^3.3.0"
            },
            "type": "library",
            "autoload": {
                "psr-4": {
                    "Matrix\\": "classes/src/"
                },
                "files": [
                    "classes/src/functions/adjoint.php",
                    "classes/src/functions/antidiagonal.php",
                    "classes/src/functions/cofactors.php",
                    "classes/src/functions/determinant.php",
                    "classes/src/functions/diagonal.php",
                    "classes/src/functions/identity.php",
                    "classes/src/functions/inverse.php",
                    "classes/src/functions/minors.php",
                    "classes/src/functions/trace.php",
                    "classes/src/functions/transpose.php",
                    "classes/src/operations/add.php",
                    "classes/src/operations/directsum.php",
                    "classes/src/operations/subtract.php",
                    "classes/src/operations/multiply.php",
                    "classes/src/operations/divideby.php",
                    "classes/src/operations/divideinto.php"
                ]
            },
            "notification-url": "https://packagist.org/downloads/",
            "license": [
                "MIT"
            ],
            "authors": [
                {
                    "name": "Mark Baker",
                    "email": "mark@lange.demon.co.uk"
                }
            ],
            "description": "PHP Class for working with matrices",
            "homepage": "https://github.com/MarkBaker/PHPMatrix",
            "keywords": [
                "mathematics",
                "matrix",
                "vector"
            ],
            "time": "2018-11-04T22:12:12+00:00"
        },
        {
            "name": "mikehaertl/php-shellcommand",
            "version": "1.4.1",
            "source": {
                "type": "git",
                "url": "https://github.com/mikehaertl/php-shellcommand.git",
                "reference": "903ee95d3ee8f65ebbe4c6e17705d1d91760521a"
            },
            "dist": {
                "type": "zip",
                "url": "https://api.github.com/repos/mikehaertl/php-shellcommand/zipball/903ee95d3ee8f65ebbe4c6e17705d1d91760521a",
                "reference": "903ee95d3ee8f65ebbe4c6e17705d1d91760521a",
                "shasum": ""
            },
            "require": {
                "php": ">= 5.4.0"
            },
            "type": "library",
            "autoload": {
                "psr-4": {
                    "mikehaertl\\shellcommand\\": "src/"
                }
            },
            "notification-url": "https://packagist.org/downloads/",
            "license": [
                "MIT"
            ],
            "authors": [
                {
                    "name": "Michael Härtl",
                    "email": "haertl.mike@gmail.com"
                }
            ],
            "description": "An object oriented interface to shell commands",
            "keywords": [
                "shell"
            ],
            "time": "2018-07-07T07:35:36+00:00"
        },
        {
            "name": "misterbk/mix",
            "version": "1.5.2",
            "source": {
                "type": "git",
                "url": "https://github.com/mister-bk/craft-plugin-mix.git",
                "reference": "c30704f07f84d81f018fbbc4c617eb8652ee2d48"
            },
            "dist": {
                "type": "zip",
                "url": "https://api.github.com/repos/mister-bk/craft-plugin-mix/zipball/c30704f07f84d81f018fbbc4c617eb8652ee2d48",
                "reference": "c30704f07f84d81f018fbbc4c617eb8652ee2d48",
                "shasum": ""
            },
            "require": {
                "craftcms/cms": "^3.0.0-RC1"
            },
            "type": "craft-plugin",
            "extra": {
                "name": "Mix",
                "handle": "mix",
                "schemaVersion": "1.0.0",
                "developerEmail": "dev@mister-bk.de",
                "documentationUrl": "https://github.com/mister-bk/craft-plugin-mix/blob/master/README.md",
                "changelogUrl": "https://raw.githubusercontent.com/mister-bk/craft-plugin-mix/master/CHANGELOG.md",
                "downloadUrl": "https://github.com/mister-bk/craft-plugin-mix/archive/master.zip",
                "hasCpSettings": true,
                "hasCpSection": false,
                "components": {
                    "mix": "misterbk\\mix\\services\\MixService"
                },
                "class": "misterbk\\mix\\Mix"
            },
            "autoload": {
                "psr-4": {
                    "misterbk\\mix\\": "src/"
                }
            },
            "notification-url": "https://packagist.org/downloads/",
            "license": [
                "MIT"
            ],
            "authors": [
                {
                    "name": "mister bk! GmbH",
                    "email": "info@mister-bk.de",
                    "homepage": "https://www.mister-bk.de/"
                }
            ],
            "description": "Helper plugin for Laravel Mix in Craft CMS templates",
            "keywords": [
                "Craft",
                "craft-plugin",
                "craft3",
                "craftcms",
                "laravel-mix",
                "mix"
            ],
            "time": "2018-07-20T14:32:06+00:00"
        },
        {
            "name": "moccalotto/eu",
            "version": "0.3.0",
            "source": {
                "type": "git",
                "url": "https://github.com/moccalotto/phpeu.git",
                "reference": "432ab801befb8ca8c46f2ea3e29088c195910da7"
            },
            "dist": {
                "type": "zip",
                "url": "https://api.github.com/repos/moccalotto/phpeu/zipball/432ab801befb8ca8c46f2ea3e29088c195910da7",
                "reference": "432ab801befb8ca8c46f2ea3e29088c195910da7",
                "shasum": ""
            },
            "require": {
                "php": ">=5.6.0"
            },
            "type": "library",
            "autoload": {
                "psr-4": {
                    "Moccalotto\\Eu\\": "src"
                }
            },
            "notification-url": "https://packagist.org/downloads/",
            "license": [
                "MIT"
            ],
            "authors": [
                {
                    "name": "Kim Ravn Hansen",
                    "email": "moccalotto@gmail.com"
                }
            ],
            "description": "Tiny lib for info about EU countries",
            "keywords": [
                "Europe",
                "European Union",
                "eu",
                "vat"
            ],
            "time": "2017-01-31T07:39:32+00:00"
        },
        {
            "name": "moneyphp/money",
            "version": "v3.2.0",
            "source": {
                "type": "git",
                "url": "https://github.com/moneyphp/money.git",
                "reference": "53ce6e4b9a2aac6e5194a0a633b7a556a6b04b07"
            },
            "dist": {
                "type": "zip",
                "url": "https://api.github.com/repos/moneyphp/money/zipball/53ce6e4b9a2aac6e5194a0a633b7a556a6b04b07",
                "reference": "53ce6e4b9a2aac6e5194a0a633b7a556a6b04b07",
                "shasum": ""
            },
            "require": {
                "php": ">=5.6"
            },
            "require-dev": {
                "cache/taggable-cache": "^0.4.0",
                "doctrine/instantiator": "^1.0.5",
                "ext-bcmath": "*",
                "ext-gmp": "*",
                "ext-intl": "*",
                "florianv/exchanger": "^1.0",
                "florianv/swap": "^3.0",
                "leanphp/phpspec-code-coverage": "^3.0 || ^4.0",
                "moneyphp/iso-currencies": "^3.0",
                "php-http/message": "^1.4",
                "php-http/mock-client": "^1.0.0",
                "phpspec/phpspec": "^3.0",
                "phpunit/phpunit": "^5.7 || ^6.4 || ^7.0",
                "psr/cache": "^1.0",
                "symfony/phpunit-bridge": "^4"
            },
            "suggest": {
                "ext-bcmath": "Calculate without integer limits",
                "ext-gmp": "Calculate without integer limits",
                "ext-intl": "Format Money objects with intl",
                "florianv/exchanger": "Exchange rates library for PHP",
                "florianv/swap": "Exchange rates library for PHP",
                "psr/cache-implementation": "Used for Currency caching"
            },
            "type": "library",
            "extra": {
                "branch-alias": {
                    "dev-master": "3.0-dev"
                }
            },
            "autoload": {
                "psr-4": {
                    "Money\\": "src/"
                }
            },
            "notification-url": "https://packagist.org/downloads/",
            "license": [
                "MIT"
            ],
            "authors": [
                {
                    "name": "Márk Sági-Kazár",
                    "email": "mark.sagikazar@gmail.com"
                },
                {
                    "name": "Mathias Verraes",
                    "email": "mathias@verraes.net",
                    "homepage": "http://verraes.net"
                },
                {
                    "name": "Frederik Bosch",
                    "email": "f.bosch@genkgo.nl"
                }
            ],
            "description": "PHP implementation of Fowler's Money pattern",
            "homepage": "http://moneyphp.org",
            "keywords": [
                "Value Object",
                "money",
                "vo"
            ],
            "time": "2018-12-05T12:17:01+00:00"
        },
        {
            "name": "mtdowling/jmespath.php",
            "version": "2.4.0",
            "source": {
                "type": "git",
                "url": "https://github.com/jmespath/jmespath.php.git",
                "reference": "adcc9531682cf87dfda21e1fd5d0e7a41d292fac"
            },
            "dist": {
                "type": "zip",
                "url": "https://api.github.com/repos/jmespath/jmespath.php/zipball/adcc9531682cf87dfda21e1fd5d0e7a41d292fac",
                "reference": "adcc9531682cf87dfda21e1fd5d0e7a41d292fac",
                "shasum": ""
            },
            "require": {
                "php": ">=5.4.0"
            },
            "require-dev": {
                "phpunit/phpunit": "~4.0"
            },
            "bin": [
                "bin/jp.php"
            ],
            "type": "library",
            "extra": {
                "branch-alias": {
                    "dev-master": "2.0-dev"
                }
            },
            "autoload": {
                "psr-4": {
                    "JmesPath\\": "src/"
                },
                "files": [
                    "src/JmesPath.php"
                ]
            },
            "notification-url": "https://packagist.org/downloads/",
            "license": [
                "MIT"
            ],
            "authors": [
                {
                    "name": "Michael Dowling",
                    "email": "mtdowling@gmail.com",
                    "homepage": "https://github.com/mtdowling"
                }
            ],
            "description": "Declaratively specify how to extract elements from a JSON document",
            "keywords": [
                "json",
                "jsonpath"
            ],
            "time": "2016-12-03T22:08:25+00:00"
        },
        {
            "name": "paragonie/random_compat",
            "version": "v2.0.18",
            "source": {
                "type": "git",
                "url": "https://github.com/paragonie/random_compat.git",
                "reference": "0a58ef6e3146256cc3dc7cc393927bcc7d1b72db"
            },
            "dist": {
                "type": "zip",
                "url": "https://api.github.com/repos/paragonie/random_compat/zipball/0a58ef6e3146256cc3dc7cc393927bcc7d1b72db",
                "reference": "0a58ef6e3146256cc3dc7cc393927bcc7d1b72db",
                "shasum": ""
            },
            "require": {
                "php": ">=5.2.0"
            },
            "require-dev": {
                "phpunit/phpunit": "4.*|5.*"
            },
            "suggest": {
                "ext-libsodium": "Provides a modern crypto API that can be used to generate random bytes."
            },
            "type": "library",
            "autoload": {
                "files": [
                    "lib/random.php"
                ]
            },
            "notification-url": "https://packagist.org/downloads/",
            "license": [
                "MIT"
            ],
            "authors": [
                {
                    "name": "Paragon Initiative Enterprises",
                    "email": "security@paragonie.com",
                    "homepage": "https://paragonie.com"
                }
            ],
            "description": "PHP 5.x polyfill for random_bytes() and random_int() from PHP 7",
            "keywords": [
                "csprng",
                "polyfill",
                "pseudorandom",
                "random"
            ],
            "time": "2019-01-03T20:59:08+00:00"
        },
        {
            "name": "phenx/php-font-lib",
            "version": "0.5.1",
            "source": {
                "type": "git",
                "url": "https://github.com/PhenX/php-font-lib.git",
                "reference": "760148820110a1ae0936e5cc35851e25a938bc97"
            },
            "dist": {
                "type": "zip",
                "url": "https://api.github.com/repos/PhenX/php-font-lib/zipball/760148820110a1ae0936e5cc35851e25a938bc97",
                "reference": "760148820110a1ae0936e5cc35851e25a938bc97",
                "shasum": ""
            },
            "require-dev": {
                "phpunit/phpunit": "^4.8"
            },
            "type": "library",
            "autoload": {
                "psr-4": {
                    "FontLib\\": "src/FontLib"
                }
            },
            "notification-url": "https://packagist.org/downloads/",
            "license": [
                "LGPL-3.0"
            ],
            "authors": [
                {
                    "name": "Fabien Ménager",
                    "email": "fabien.menager@gmail.com"
                }
            ],
            "description": "A library to read, parse, export and make subsets of different types of font files.",
            "homepage": "https://github.com/PhenX/php-font-lib",
            "time": "2017-09-13T16:14:37+00:00"
        },
        {
            "name": "phenx/php-svg-lib",
            "version": "v0.3.2",
            "source": {
                "type": "git",
                "url": "https://github.com/PhenX/php-svg-lib.git",
                "reference": "ccc46ef6340d4b8a4a68047e68d8501ea961442c"
            },
            "dist": {
                "type": "zip",
                "url": "https://api.github.com/repos/PhenX/php-svg-lib/zipball/ccc46ef6340d4b8a4a68047e68d8501ea961442c",
                "reference": "ccc46ef6340d4b8a4a68047e68d8501ea961442c",
                "shasum": ""
            },
            "require": {
                "sabberworm/php-css-parser": "8.1.*"
            },
            "require-dev": {
                "phpunit/phpunit": "~5.0"
            },
            "type": "library",
            "autoload": {
                "psr-0": {
                    "Svg\\": "src/"
                }
            },
            "notification-url": "https://packagist.org/downloads/",
            "license": [
                "LGPL-3.0"
            ],
            "authors": [
                {
                    "name": "Fabien Ménager",
                    "email": "fabien.menager@gmail.com"
                }
            ],
            "description": "A library to read, parse and export to PDF SVG files.",
            "homepage": "https://github.com/PhenX/php-svg-lib",
            "time": "2018-06-03T10:10:03+00:00"
        },
        {
            "name": "php-http/cache-plugin",
            "version": "v1.5.0",
            "source": {
                "type": "git",
                "url": "https://github.com/php-http/cache-plugin.git",
                "reference": "c573ac6ea9b4e33fad567f875b844229d18000b9"
            },
            "dist": {
                "type": "zip",
                "url": "https://api.github.com/repos/php-http/cache-plugin/zipball/c573ac6ea9b4e33fad567f875b844229d18000b9",
                "reference": "c573ac6ea9b4e33fad567f875b844229d18000b9",
                "shasum": ""
            },
            "require": {
                "php": "^5.4 || ^7.0",
                "php-http/client-common": "^1.1",
                "php-http/message-factory": "^1.0",
                "psr/cache": "^1.0",
                "symfony/options-resolver": "^2.6 || ^3.0 || ^4.0"
            },
            "require-dev": {
                "henrikbjorn/phpspec-code-coverage": "^1.0",
                "phpspec/phpspec": "^2.5"
            },
            "type": "library",
            "extra": {
                "branch-alias": {
                    "dev-master": "1.5-dev"
                }
            },
            "autoload": {
                "psr-4": {
                    "Http\\Client\\Common\\Plugin\\": "src/"
                }
            },
            "notification-url": "https://packagist.org/downloads/",
            "license": [
                "MIT"
            ],
            "authors": [
                {
                    "name": "Márk Sági-Kazár",
                    "email": "mark.sagikazar@gmail.com"
                }
            ],
            "description": "PSR-6 Cache plugin for HTTPlug",
            "homepage": "http://httplug.io",
            "keywords": [
                "cache",
                "http",
                "httplug",
                "plugin"
            ],
            "time": "2017-11-29T20:45:41+00:00"
        },
        {
            "name": "php-http/client-common",
            "version": "1.9.0",
            "source": {
                "type": "git",
                "url": "https://github.com/php-http/client-common.git",
                "reference": "9c21b6058caafdf2fcc99a0cabdf31b3ecb33961"
            },
            "dist": {
                "type": "zip",
                "url": "https://api.github.com/repos/php-http/client-common/zipball/9c21b6058caafdf2fcc99a0cabdf31b3ecb33961",
                "reference": "9c21b6058caafdf2fcc99a0cabdf31b3ecb33961",
                "shasum": ""
            },
            "require": {
                "php": "^5.4 || ^7.0",
                "php-http/httplug": "^1.1",
                "php-http/message": "^1.6",
                "php-http/message-factory": "^1.0",
                "symfony/options-resolver": "^2.6 || ^3.0 || ^4.0"
            },
            "require-dev": {
                "guzzlehttp/psr7": "^1.4",
                "phpspec/phpspec": "^2.5 || ^3.4 || ^4.2"
            },
            "suggest": {
                "php-http/cache-plugin": "PSR-6 Cache plugin",
                "php-http/logger-plugin": "PSR-3 Logger plugin",
                "php-http/stopwatch-plugin": "Symfony Stopwatch plugin"
            },
            "type": "library",
            "extra": {
                "branch-alias": {
                    "dev-master": "1.9.x-dev"
                }
            },
            "autoload": {
                "psr-4": {
                    "Http\\Client\\Common\\": "src/"
                }
            },
            "notification-url": "https://packagist.org/downloads/",
            "license": [
                "MIT"
            ],
            "authors": [
                {
                    "name": "Márk Sági-Kazár",
                    "email": "mark.sagikazar@gmail.com"
                }
            ],
            "description": "Common HTTP Client implementations and tools for HTTPlug",
            "homepage": "http://httplug.io",
            "keywords": [
                "client",
                "common",
                "http",
                "httplug"
            ],
            "time": "2019-01-03T10:59:55+00:00"
        },
        {
            "name": "php-http/discovery",
            "version": "1.5.2",
            "source": {
                "type": "git",
                "url": "https://github.com/php-http/discovery.git",
                "reference": "ffef11d54171336d841a34816a35bc035fb8cef0"
            },
            "dist": {
                "type": "zip",
                "url": "https://api.github.com/repos/php-http/discovery/zipball/ffef11d54171336d841a34816a35bc035fb8cef0",
                "reference": "ffef11d54171336d841a34816a35bc035fb8cef0",
                "shasum": ""
            },
            "require": {
                "php": "^5.5 || ^7.0"
            },
            "conflict": {
                "nyholm/psr7": "<1.0"
            },
            "require-dev": {
                "henrikbjorn/phpspec-code-coverage": "^2.0.2",
                "php-http/httplug": "^1.0|^2.0",
                "php-http/message-factory": "^1.0",
                "phpspec/phpspec": "^2.4",
                "puli/composer-plugin": "1.0.0-beta10"
            },
            "suggest": {
                "php-http/message": "Allow to use Guzzle, Diactoros or Slim Framework factories",
                "puli/composer-plugin": "Sets up Puli which is recommended for Discovery to work. Check http://docs.php-http.org/en/latest/discovery.html for more details."
            },
            "type": "library",
            "extra": {
                "branch-alias": {
                    "dev-master": "1.5-dev"
                }
            },
            "autoload": {
                "psr-4": {
                    "Http\\Discovery\\": "src/"
                }
            },
            "notification-url": "https://packagist.org/downloads/",
            "license": [
                "MIT"
            ],
            "authors": [
                {
                    "name": "Márk Sági-Kazár",
                    "email": "mark.sagikazar@gmail.com"
                }
            ],
            "description": "Finds installed HTTPlug implementations and PSR-7 message factories",
            "homepage": "http://php-http.org",
            "keywords": [
                "adapter",
                "client",
                "discovery",
                "factory",
                "http",
                "message",
                "psr7"
            ],
            "time": "2018-12-31T07:31:26+00:00"
        },
        {
            "name": "php-http/guzzle6-adapter",
            "version": "v1.1.1",
            "source": {
                "type": "git",
                "url": "https://github.com/php-http/guzzle6-adapter.git",
                "reference": "a56941f9dc6110409cfcddc91546ee97039277ab"
            },
            "dist": {
                "type": "zip",
                "url": "https://api.github.com/repos/php-http/guzzle6-adapter/zipball/a56941f9dc6110409cfcddc91546ee97039277ab",
                "reference": "a56941f9dc6110409cfcddc91546ee97039277ab",
                "shasum": ""
            },
            "require": {
                "guzzlehttp/guzzle": "^6.0",
                "php": ">=5.5.0",
                "php-http/httplug": "^1.0"
            },
            "provide": {
                "php-http/async-client-implementation": "1.0",
                "php-http/client-implementation": "1.0"
            },
            "require-dev": {
                "ext-curl": "*",
                "php-http/adapter-integration-tests": "^0.4"
            },
            "type": "library",
            "extra": {
                "branch-alias": {
                    "dev-master": "1.2-dev"
                }
            },
            "autoload": {
                "psr-4": {
                    "Http\\Adapter\\Guzzle6\\": "src/"
                }
            },
            "notification-url": "https://packagist.org/downloads/",
            "license": [
                "MIT"
            ],
            "authors": [
                {
                    "name": "Márk Sági-Kazár",
                    "email": "mark.sagikazar@gmail.com"
                },
                {
                    "name": "David de Boer",
                    "email": "david@ddeboer.nl"
                }
            ],
            "description": "Guzzle 6 HTTP Adapter",
            "homepage": "http://httplug.io",
            "keywords": [
                "Guzzle",
                "http"
            ],
            "time": "2016-05-10T06:13:32+00:00"
        },
        {
            "name": "php-http/httplug",
            "version": "v1.1.0",
            "source": {
                "type": "git",
                "url": "https://github.com/php-http/httplug.git",
                "reference": "1c6381726c18579c4ca2ef1ec1498fdae8bdf018"
            },
            "dist": {
                "type": "zip",
                "url": "https://api.github.com/repos/php-http/httplug/zipball/1c6381726c18579c4ca2ef1ec1498fdae8bdf018",
                "reference": "1c6381726c18579c4ca2ef1ec1498fdae8bdf018",
                "shasum": ""
            },
            "require": {
                "php": ">=5.4",
                "php-http/promise": "^1.0",
                "psr/http-message": "^1.0"
            },
            "require-dev": {
                "henrikbjorn/phpspec-code-coverage": "^1.0",
                "phpspec/phpspec": "^2.4"
            },
            "type": "library",
            "extra": {
                "branch-alias": {
                    "dev-master": "1.1-dev"
                }
            },
            "autoload": {
                "psr-4": {
                    "Http\\Client\\": "src/"
                }
            },
            "notification-url": "https://packagist.org/downloads/",
            "license": [
                "MIT"
            ],
            "authors": [
                {
                    "name": "Eric GELOEN",
                    "email": "geloen.eric@gmail.com"
                },
                {
                    "name": "Márk Sági-Kazár",
                    "email": "mark.sagikazar@gmail.com"
                }
            ],
            "description": "HTTPlug, the HTTP client abstraction for PHP",
            "homepage": "http://httplug.io",
            "keywords": [
                "client",
                "http"
            ],
            "time": "2016-08-31T08:30:17+00:00"
        },
        {
            "name": "php-http/message",
            "version": "1.7.2",
            "source": {
                "type": "git",
                "url": "https://github.com/php-http/message.git",
                "reference": "b159ffe570dffd335e22ef0b91a946eacb182fa1"
            },
            "dist": {
                "type": "zip",
                "url": "https://api.github.com/repos/php-http/message/zipball/b159ffe570dffd335e22ef0b91a946eacb182fa1",
                "reference": "b159ffe570dffd335e22ef0b91a946eacb182fa1",
                "shasum": ""
            },
            "require": {
                "clue/stream-filter": "^1.4",
                "php": "^5.4 || ^7.0",
                "php-http/message-factory": "^1.0.2",
                "psr/http-message": "^1.0"
            },
            "provide": {
                "php-http/message-factory-implementation": "1.0"
            },
            "require-dev": {
                "akeneo/phpspec-skip-example-extension": "^1.0",
                "coduo/phpspec-data-provider-extension": "^1.0",
                "ext-zlib": "*",
                "guzzlehttp/psr7": "^1.0",
                "henrikbjorn/phpspec-code-coverage": "^1.0",
                "phpspec/phpspec": "^2.4",
                "slim/slim": "^3.0",
                "zendframework/zend-diactoros": "^1.0"
            },
            "suggest": {
                "ext-zlib": "Used with compressor/decompressor streams",
                "guzzlehttp/psr7": "Used with Guzzle PSR-7 Factories",
                "slim/slim": "Used with Slim Framework PSR-7 implementation",
                "zendframework/zend-diactoros": "Used with Diactoros Factories"
            },
            "type": "library",
            "extra": {
                "branch-alias": {
                    "dev-master": "1.6-dev"
                }
            },
            "autoload": {
                "psr-4": {
                    "Http\\Message\\": "src/"
                },
                "files": [
                    "src/filters.php"
                ]
            },
            "notification-url": "https://packagist.org/downloads/",
            "license": [
                "MIT"
            ],
            "authors": [
                {
                    "name": "Márk Sági-Kazár",
                    "email": "mark.sagikazar@gmail.com"
                }
            ],
            "description": "HTTP Message related tools",
            "homepage": "http://php-http.org",
            "keywords": [
                "http",
                "message",
                "psr-7"
            ],
            "time": "2018-11-01T09:32:41+00:00"
        },
        {
            "name": "php-http/message-factory",
            "version": "v1.0.2",
            "source": {
                "type": "git",
                "url": "https://github.com/php-http/message-factory.git",
                "reference": "a478cb11f66a6ac48d8954216cfed9aa06a501a1"
            },
            "dist": {
                "type": "zip",
                "url": "https://api.github.com/repos/php-http/message-factory/zipball/a478cb11f66a6ac48d8954216cfed9aa06a501a1",
                "reference": "a478cb11f66a6ac48d8954216cfed9aa06a501a1",
                "shasum": ""
            },
            "require": {
                "php": ">=5.4",
                "psr/http-message": "^1.0"
            },
            "type": "library",
            "extra": {
                "branch-alias": {
                    "dev-master": "1.0-dev"
                }
            },
            "autoload": {
                "psr-4": {
                    "Http\\Message\\": "src/"
                }
            },
            "notification-url": "https://packagist.org/downloads/",
            "license": [
                "MIT"
            ],
            "authors": [
                {
                    "name": "Márk Sági-Kazár",
                    "email": "mark.sagikazar@gmail.com"
                }
            ],
            "description": "Factory interfaces for PSR-7 HTTP Message",
            "homepage": "http://php-http.org",
            "keywords": [
                "factory",
                "http",
                "message",
                "stream",
                "uri"
            ],
            "time": "2015-12-19T14:08:53+00:00"
        },
        {
            "name": "php-http/promise",
            "version": "v1.0.0",
            "source": {
                "type": "git",
                "url": "https://github.com/php-http/promise.git",
                "reference": "dc494cdc9d7160b9a09bd5573272195242ce7980"
            },
            "dist": {
                "type": "zip",
                "url": "https://api.github.com/repos/php-http/promise/zipball/dc494cdc9d7160b9a09bd5573272195242ce7980",
                "reference": "dc494cdc9d7160b9a09bd5573272195242ce7980",
                "shasum": ""
            },
            "require-dev": {
                "henrikbjorn/phpspec-code-coverage": "^1.0",
                "phpspec/phpspec": "^2.4"
            },
            "type": "library",
            "extra": {
                "branch-alias": {
                    "dev-master": "1.1-dev"
                }
            },
            "autoload": {
                "psr-4": {
                    "Http\\Promise\\": "src/"
                }
            },
            "notification-url": "https://packagist.org/downloads/",
            "license": [
                "MIT"
            ],
            "authors": [
                {
                    "name": "Márk Sági-Kazár",
                    "email": "mark.sagikazar@gmail.com"
                },
                {
                    "name": "Joel Wurtz",
                    "email": "joel.wurtz@gmail.com"
                }
            ],
            "description": "Promise used for asynchronous HTTP requests",
            "homepage": "http://httplug.io",
            "keywords": [
                "promise"
            ],
            "time": "2016-01-26T13:27:02+00:00"
        },
        {
            "name": "phpoffice/phpspreadsheet",
            "version": "1.6.0",
            "source": {
                "type": "git",
                "url": "https://github.com/PHPOffice/PhpSpreadsheet.git",
                "reference": "bf00f0cc5f55c354018f9a9ef15e6e3e1a229051"
            },
            "dist": {
                "type": "zip",
                "url": "https://api.github.com/repos/PHPOffice/PhpSpreadsheet/zipball/bf00f0cc5f55c354018f9a9ef15e6e3e1a229051",
                "reference": "bf00f0cc5f55c354018f9a9ef15e6e3e1a229051",
                "shasum": ""
            },
            "require": {
                "ext-ctype": "*",
                "ext-dom": "*",
                "ext-fileinfo": "*",
                "ext-gd": "*",
                "ext-iconv": "*",
                "ext-libxml": "*",
                "ext-mbstring": "*",
                "ext-simplexml": "*",
                "ext-xml": "*",
                "ext-xmlreader": "*",
                "ext-xmlwriter": "*",
                "ext-zip": "*",
                "ext-zlib": "*",
                "markbaker/complex": "^1.4",
                "markbaker/matrix": "^1.1",
                "php": "^5.6|^7.0",
                "psr/simple-cache": "^1.0"
            },
            "require-dev": {
                "doctrine/instantiator": "^1.0.0",
                "dompdf/dompdf": "^0.8.0",
                "friendsofphp/php-cs-fixer": "@stable",
                "jpgraph/jpgraph": "^4.0",
                "mpdf/mpdf": "^7.0.0",
                "phpcompatibility/php-compatibility": "^8.0",
                "phpunit/phpunit": "^5.7",
                "squizlabs/php_codesniffer": "^3.3",
                "tecnickcom/tcpdf": "^6.2"
            },
            "suggest": {
                "dompdf/dompdf": "Option for rendering PDF with PDF Writer",
                "jpgraph/jpgraph": "Option for rendering charts, or including charts with PDF or HTML Writers",
                "mpdf/mpdf": "Option for rendering PDF with PDF Writer",
                "tecnickcom/tcpdf": "Option for rendering PDF with PDF Writer"
            },
            "type": "library",
            "autoload": {
                "psr-4": {
                    "PhpOffice\\PhpSpreadsheet\\": "src/PhpSpreadsheet"
                }
            },
            "notification-url": "https://packagist.org/downloads/",
            "license": [
                "LGPL-2.1-or-later"
            ],
            "authors": [
                {
                    "name": "Erik Tilt"
                },
                {
                    "name": "Adrien Crivelli"
                },
                {
                    "name": "Maarten Balliauw",
                    "homepage": "https://blog.maartenballiauw.be"
                },
                {
                    "name": "Mark Baker",
                    "homepage": "https://markbakeruk.net"
                },
                {
                    "name": "Franck Lefevre",
                    "homepage": "https://rootslabs.net"
                }
            ],
            "description": "PHPSpreadsheet - Read, Create and Write Spreadsheet documents in PHP - Spreadsheet engine",
            "homepage": "https://github.com/PHPOffice/PhpSpreadsheet",
            "keywords": [
                "OpenXML",
                "excel",
                "gnumeric",
                "ods",
                "php",
                "spreadsheet",
                "xls",
                "xlsx"
            ],
            "time": "2019-01-02T04:42:54+00:00"
        },
        {
            "name": "pixelandtonic/imagine",
            "version": "v0.7.1.3",
            "source": {
                "type": "git",
                "url": "https://github.com/pixelandtonic/Imagine.git",
                "reference": "989656b05410446fde623540bbf83af15087e4ea"
            },
            "dist": {
                "type": "zip",
                "url": "https://api.github.com/repos/pixelandtonic/Imagine/zipball/989656b05410446fde623540bbf83af15087e4ea",
                "reference": "989656b05410446fde623540bbf83af15087e4ea",
                "shasum": ""
            },
            "require": {
                "php": ">=5.3.2"
            },
            "require-dev": {
                "sami/sami": "^3.3",
                "symfony/phpunit-bridge": "^3.2"
            },
            "suggest": {
                "ext-gd": "to use the GD implementation",
                "ext-gmagick": "to use the Gmagick implementation",
                "ext-imagick": "to use the Imagick implementation"
            },
            "type": "library",
            "extra": {
                "branch-alias": {
                    "dev-develop": "0.7-dev"
                }
            },
            "autoload": {
                "psr-0": {
                    "Imagine": "lib/"
                }
            },
            "notification-url": "https://packagist.org/downloads/",
            "license": [
                "MIT"
            ],
            "authors": [
                {
                    "name": "Bulat Shakirzyanov",
                    "email": "mallluhuct@gmail.com",
                    "homepage": "http://avalanche123.com"
                }
            ],
            "description": "Image processing for PHP 5.3",
            "homepage": "http://imagine.readthedocs.org/",
            "keywords": [
                "drawing",
                "graphics",
                "image manipulation",
                "image processing"
            ],
            "time": "2017-10-26T13:18:33+00:00"
        },
        {
            "name": "psr/cache",
            "version": "1.0.1",
            "source": {
                "type": "git",
                "url": "https://github.com/php-fig/cache.git",
                "reference": "d11b50ad223250cf17b86e38383413f5a6764bf8"
            },
            "dist": {
                "type": "zip",
                "url": "https://api.github.com/repos/php-fig/cache/zipball/d11b50ad223250cf17b86e38383413f5a6764bf8",
                "reference": "d11b50ad223250cf17b86e38383413f5a6764bf8",
                "shasum": ""
            },
            "require": {
                "php": ">=5.3.0"
            },
            "type": "library",
            "extra": {
                "branch-alias": {
                    "dev-master": "1.0.x-dev"
                }
            },
            "autoload": {
                "psr-4": {
                    "Psr\\Cache\\": "src/"
                }
            },
            "notification-url": "https://packagist.org/downloads/",
            "license": [
                "MIT"
            ],
            "authors": [
                {
                    "name": "PHP-FIG",
                    "homepage": "http://www.php-fig.org/"
                }
            ],
            "description": "Common interface for caching libraries",
            "keywords": [
                "cache",
                "psr",
                "psr-6"
            ],
            "time": "2016-08-06T20:24:11+00:00"
        },
        {
            "name": "psr/http-message",
            "version": "1.0.1",
            "source": {
                "type": "git",
                "url": "https://github.com/php-fig/http-message.git",
                "reference": "f6561bf28d520154e4b0ec72be95418abe6d9363"
            },
            "dist": {
                "type": "zip",
                "url": "https://api.github.com/repos/php-fig/http-message/zipball/f6561bf28d520154e4b0ec72be95418abe6d9363",
                "reference": "f6561bf28d520154e4b0ec72be95418abe6d9363",
                "shasum": ""
            },
            "require": {
                "php": ">=5.3.0"
            },
            "type": "library",
            "extra": {
                "branch-alias": {
                    "dev-master": "1.0.x-dev"
                }
            },
            "autoload": {
                "psr-4": {
                    "Psr\\Http\\Message\\": "src/"
                }
            },
            "notification-url": "https://packagist.org/downloads/",
            "license": [
                "MIT"
            ],
            "authors": [
                {
                    "name": "PHP-FIG",
                    "homepage": "http://www.php-fig.org/"
                }
            ],
            "description": "Common interface for HTTP messages",
            "homepage": "https://github.com/php-fig/http-message",
            "keywords": [
                "http",
                "http-message",
                "psr",
                "psr-7",
                "request",
                "response"
            ],
            "time": "2016-08-06T14:39:51+00:00"
        },
        {
            "name": "psr/log",
            "version": "1.1.0",
            "source": {
                "type": "git",
                "url": "https://github.com/php-fig/log.git",
                "reference": "6c001f1daafa3a3ac1d8ff69ee4db8e799a654dd"
            },
            "dist": {
                "type": "zip",
                "url": "https://api.github.com/repos/php-fig/log/zipball/6c001f1daafa3a3ac1d8ff69ee4db8e799a654dd",
                "reference": "6c001f1daafa3a3ac1d8ff69ee4db8e799a654dd",
                "shasum": ""
            },
            "require": {
                "php": ">=5.3.0"
            },
            "type": "library",
            "extra": {
                "branch-alias": {
                    "dev-master": "1.0.x-dev"
                }
            },
            "autoload": {
                "psr-4": {
                    "Psr\\Log\\": "Psr/Log/"
                }
            },
            "notification-url": "https://packagist.org/downloads/",
            "license": [
                "MIT"
            ],
            "authors": [
                {
                    "name": "PHP-FIG",
                    "homepage": "http://www.php-fig.org/"
                }
            ],
            "description": "Common interface for logging libraries",
            "homepage": "https://github.com/php-fig/log",
            "keywords": [
                "log",
                "psr",
                "psr-3"
            ],
            "time": "2018-11-20T15:27:04+00:00"
        },
        {
            "name": "psr/simple-cache",
            "version": "1.0.1",
            "source": {
                "type": "git",
                "url": "https://github.com/php-fig/simple-cache.git",
                "reference": "408d5eafb83c57f6365a3ca330ff23aa4a5fa39b"
            },
            "dist": {
                "type": "zip",
                "url": "https://api.github.com/repos/php-fig/simple-cache/zipball/408d5eafb83c57f6365a3ca330ff23aa4a5fa39b",
                "reference": "408d5eafb83c57f6365a3ca330ff23aa4a5fa39b",
                "shasum": ""
            },
            "require": {
                "php": ">=5.3.0"
            },
            "type": "library",
            "extra": {
                "branch-alias": {
                    "dev-master": "1.0.x-dev"
                }
            },
            "autoload": {
                "psr-4": {
                    "Psr\\SimpleCache\\": "src/"
                }
            },
            "notification-url": "https://packagist.org/downloads/",
            "license": [
                "MIT"
            ],
            "authors": [
                {
                    "name": "PHP-FIG",
                    "homepage": "http://www.php-fig.org/"
                }
            ],
            "description": "Common interfaces for simple caching",
            "keywords": [
                "cache",
                "caching",
                "psr",
                "psr-16",
                "simple-cache"
            ],
            "time": "2017-10-23T01:57:42+00:00"
        },
        {
            "name": "ralouphie/getallheaders",
            "version": "2.0.5",
            "source": {
                "type": "git",
                "url": "https://github.com/ralouphie/getallheaders.git",
                "reference": "5601c8a83fbba7ef674a7369456d12f1e0d0eafa"
            },
            "dist": {
                "type": "zip",
                "url": "https://api.github.com/repos/ralouphie/getallheaders/zipball/5601c8a83fbba7ef674a7369456d12f1e0d0eafa",
                "reference": "5601c8a83fbba7ef674a7369456d12f1e0d0eafa",
                "shasum": ""
            },
            "require": {
                "php": ">=5.3"
            },
            "require-dev": {
                "phpunit/phpunit": "~3.7.0",
                "satooshi/php-coveralls": ">=1.0"
            },
            "type": "library",
            "autoload": {
                "files": [
                    "src/getallheaders.php"
                ]
            },
            "notification-url": "https://packagist.org/downloads/",
            "license": [
                "MIT"
            ],
            "authors": [
                {
                    "name": "Ralph Khattar",
                    "email": "ralph.khattar@gmail.com"
                }
            ],
            "description": "A polyfill for getallheaders.",
            "time": "2016-02-11T07:05:27+00:00"
        },
        {
            "name": "roave/security-advisories",
            "version": "dev-master",
            "source": {
                "type": "git",
                "url": "https://github.com/Roave/SecurityAdvisories.git",
<<<<<<< HEAD
                "reference": "5f3e0c82ada2d16fdd637b24e095888f4abac43f"
            },
            "dist": {
                "type": "zip",
                "url": "https://api.github.com/repos/Roave/SecurityAdvisories/zipball/5f3e0c82ada2d16fdd637b24e095888f4abac43f",
                "reference": "5f3e0c82ada2d16fdd637b24e095888f4abac43f",
=======
                "reference": "7989c51d910c456aa07e8e149a98afac5de69e7a"
            },
            "dist": {
                "type": "zip",
                "url": "https://api.github.com/repos/Roave/SecurityAdvisories/zipball/7989c51d910c456aa07e8e149a98afac5de69e7a",
                "reference": "7989c51d910c456aa07e8e149a98afac5de69e7a",
>>>>>>> cbe71b6e
                "shasum": ""
            },
            "conflict": {
                "3f/pygmentize": "<1.2",
                "adodb/adodb-php": "<5.20.12",
                "alterphp/easyadmin-extension-bundle": ">=1.2,<1.2.11|>=1.3,<1.3.1",
                "amphp/artax": "<1.0.6|>=2,<2.0.6",
                "amphp/http": "<1.0.1",
                "asymmetricrypt/asymmetricrypt": ">=0,<9.9.99",
                "aws/aws-sdk-php": ">=3,<3.2.1",
                "brightlocal/phpwhois": "<=4.2.5",
                "bugsnag/bugsnag-laravel": ">=2,<2.0.2",
                "cakephp/cakephp": ">=1.3,<1.3.18|>=2,<2.4.99|>=2.5,<2.5.99|>=2.6,<2.6.12|>=2.7,<2.7.6|>=3,<3.0.15|>=3.1,<3.1.4|>=3.4,<3.4.14|>=3.5,<3.5.17|>=3.6,<3.6.4",
                "cart2quote/module-quotation": ">=4.1.6,<=4.4.5|>=5,<5.4.4",
                "cartalyst/sentry": "<=2.1.6",
                "codeigniter/framework": "<=3.0.6",
                "composer/composer": "<=1.0.0-alpha11",
                "contao-components/mediaelement": ">=2.14.2,<2.21.1",
                "contao/core": ">=2,<3.5.35",
                "contao/core-bundle": ">=4,<4.4.18|>=4.5,<4.5.8",
                "contao/listing-bundle": ">=4,<4.4.8",
                "contao/newsletter-bundle": ">=4,<4.1",
                "david-garcia/phpwhois": "<=4.3.1",
                "doctrine/annotations": ">=1,<1.2.7",
                "doctrine/cache": ">=1,<1.3.2|>=1.4,<1.4.2",
                "doctrine/common": ">=2,<2.4.3|>=2.5,<2.5.1",
                "doctrine/dbal": ">=2,<2.0.8|>=2.1,<2.1.2",
                "doctrine/doctrine-bundle": "<1.5.2",
                "doctrine/doctrine-module": "<=0.7.1",
                "doctrine/mongodb-odm": ">=1,<1.0.2",
                "doctrine/mongodb-odm-bundle": ">=2,<3.0.1",
                "doctrine/orm": ">=2,<2.4.8|>=2.5,<2.5.1",
                "dompdf/dompdf": ">=0.6,<0.6.2",
                "drupal/core": ">=7,<7.60|>=8,<8.5.8|>=8.6,<8.6.2",
                "drupal/drupal": ">=7,<7.60|>=8,<8.5.8|>=8.6,<8.6.2",
                "erusev/parsedown": "<1.7",
                "ezsystems/ezplatform": "<1.7.8.1|>=1.8,<1.13.4.1|>=2,<2.2.3.1|>=2.3,<2.3.2.1",
                "ezsystems/ezpublish-kernel": ">=5.3,<5.3.12.1|>=5.4,<5.4.13.1|>=6,<6.7.9.1|>=6.8,<6.13.5.1|>=7,<7.2.4.1|>=7.3,<7.3.2.1",
                "ezsystems/ezpublish-legacy": ">=5.3,<5.3.12.6|>=5.4,<5.4.12.3|>=2011,<2017.12.4.3|>=2018.6,<2018.6.1.4|>=2018.9,<2018.9.1.3",
                "ezsystems/repository-forms": ">=2.3,<2.3.2.1",
                "ezyang/htmlpurifier": "<4.1.1",
                "firebase/php-jwt": "<2",
                "fooman/tcpdf": "<6.2.22",
                "fossar/tcpdf-parser": "<6.2.22",
                "friendsofsymfony/rest-bundle": ">=1.2,<1.2.2",
                "friendsofsymfony/user-bundle": ">=1.2,<1.3.5",
                "fuel/core": "<1.8.1",
                "gree/jose": "<=2.2",
                "gregwar/rst": "<1.0.3",
                "guzzlehttp/guzzle": ">=6,<6.2.1|>=4.0.0-rc2,<4.2.4|>=5,<5.3.1",
                "illuminate/auth": ">=4,<4.0.99|>=4.1,<=4.1.31|>=4.2,<=4.2.22|>=5,<=5.0.35|>=5.1,<=5.1.46|>=5.2,<=5.2.45|>=5.3,<=5.3.31|>=5.4,<=5.4.36|>=5.5,<5.5.10",
                "illuminate/cookie": ">=4,<=4.0.11|>=4.1,<=4.1.31|>=4.2,<=4.2.22|>=5,<=5.0.35|>=5.1,<=5.1.46|>=5.2,<=5.2.45|>=5.3,<=5.3.31|>=5.4,<=5.4.36|>=5.5,<5.5.42|>=5.6,<5.6.30",
                "illuminate/database": ">=4,<4.0.99|>=4.1,<4.1.29",
                "illuminate/encryption": ">=4,<=4.0.11|>=4.1,<=4.1.31|>=4.2,<=4.2.22|>=5,<=5.0.35|>=5.1,<=5.1.46|>=5.2,<=5.2.45|>=5.3,<=5.3.31|>=5.4,<=5.4.36|>=5.5,<5.5.40|>=5.6,<5.6.15",
                "ivankristianto/phpwhois": "<=4.3",
                "james-heinrich/getid3": "<1.9.9",
                "joomla/session": "<1.3.1",
                "jsmitty12/phpwhois": "<5.1",
                "kazist/phpwhois": "<=4.2.6",
                "kreait/firebase-php": ">=3.2,<3.8.1",
                "la-haute-societe/tcpdf": "<6.2.22",
                "laravel/framework": ">=4,<4.0.99|>=4.1,<=4.1.31|>=4.2,<=4.2.22|>=5,<=5.0.35|>=5.1,<=5.1.46|>=5.2,<=5.2.45|>=5.3,<=5.3.31|>=5.4,<=5.4.36|>=5.5,<5.5.42|>=5.6,<5.6.30",
                "laravel/socialite": ">=1,<1.0.99|>=2,<2.0.10",
                "league/commonmark": ">=0.15.6,<0.18.1",
                "magento/magento1ce": "<1.9.4",
                "magento/magento1ee": ">=1.9,<1.14.4",
                "magento/product-community-edition": ">=2,<2.2.7",
                "monolog/monolog": ">=1.8,<1.12",
                "namshi/jose": "<2.2",
                "onelogin/php-saml": "<2.10.4",
                "openid/php-openid": "<2.3",
                "oro/crm": ">=1.7,<1.7.4",
                "oro/platform": ">=1.7,<1.7.4",
                "padraic/humbug_get_contents": "<1.1.2",
                "pagarme/pagarme-php": ">=0,<3",
                "paragonie/random_compat": "<2",
                "paypal/merchant-sdk-php": "<3.12",
                "phpmailer/phpmailer": ">=5,<5.2.27|>=6,<6.0.6",
                "phpoffice/phpexcel": "<=1.8.1",
                "phpoffice/phpspreadsheet": "<=1.5",
                "phpunit/phpunit": ">=4.8.19,<4.8.28|>=5.0.10,<5.6.3",
                "phpwhois/phpwhois": "<=4.2.5",
                "phpxmlrpc/extras": "<0.6.1",
                "propel/propel": ">=2.0.0-alpha1,<=2.0.0-alpha7",
                "propel/propel1": ">=1,<=1.7.1",
                "pusher/pusher-php-server": "<2.2.1",
                "robrichards/xmlseclibs": ">=1,<3.0.2",
                "sabre/dav": ">=1.6,<1.6.99|>=1.7,<1.7.11|>=1.8,<1.8.9",
                "sensiolabs/connect": "<4.2.3",
                "serluck/phpwhois": "<=4.2.6",
                "shopware/shopware": "<5.3.7",
                "silverstripe/cms": ">=3,<=3.0.11|>=3.1,<3.1.11",
                "silverstripe/forum": "<=0.6.1|>=0.7,<=0.7.3",
                "silverstripe/framework": ">=3,<3.3",
                "silverstripe/userforms": "<3",
                "simple-updates/phpwhois": "<=1",
                "simplesamlphp/saml2": "<1.10.6|>=2,<2.3.8|>=3,<3.1.4",
                "simplesamlphp/simplesamlphp": "<1.16.3",
                "simplesamlphp/simplesamlphp-module-infocard": "<1.0.1",
                "slim/slim": "<2.6",
                "smarty/smarty": "<3.1.33",
                "socalnick/scn-social-auth": "<1.15.2",
                "spoonity/tcpdf": "<6.2.22",
                "squizlabs/php_codesniffer": ">=1,<2.8.1|>=3,<3.0.1",
                "stormpath/sdk": ">=0,<9.9.99",
                "swiftmailer/swiftmailer": ">=4,<5.4.5",
                "sylius/admin-bundle": ">=1,<1.0.17|>=1.1,<1.1.9|>=1.2,<1.2.2",
                "sylius/sylius": ">=1,<1.0.17|>=1.1,<1.1.9|>=1.2,<1.2.2",
                "symfony/dependency-injection": ">=2,<2.0.17",
                "symfony/form": ">=2.3,<2.3.35|>=2.4,<2.6.12|>=2.7,<2.7.50|>=2.8,<2.8.49|>=3,<3.4.20|>=4,<4.0.15|>=4.1,<4.1.9|>=4.2,<4.2.1",
                "symfony/framework-bundle": ">=2,<2.3.18|>=2.4,<2.4.8|>=2.5,<2.5.2",
                "symfony/http-foundation": ">=2,<2.7.49|>=2.8,<2.8.44|>=3,<3.3.18|>=3.4,<3.4.14|>=4,<4.0.14|>=4.1,<4.1.3",
                "symfony/http-kernel": ">=2,<2.3.29|>=2.4,<2.5.12|>=2.6,<2.6.8",
                "symfony/intl": ">=2.7,<2.7.38|>=2.8,<2.8.31|>=3,<3.2.14|>=3.3,<3.3.13",
                "symfony/polyfill": ">=1,<1.10",
                "symfony/polyfill-php55": ">=1,<1.10",
                "symfony/routing": ">=2,<2.0.19",
                "symfony/security": ">=2,<2.7.50|>=2.8,<2.8.49|>=3,<3.4.19|>=4,<4.0.15|>=4.1,<4.1.9|>=4.2,<4.2.1",
                "symfony/security-bundle": ">=2,<2.7.48|>=2.8,<2.8.41|>=3,<3.3.17|>=3.4,<3.4.11|>=4,<4.0.11",
                "symfony/security-core": ">=2.4,<2.6.13|>=2.7,<2.7.9|>=2.7.30,<2.7.32|>=2.8,<2.8.37|>=3,<3.3.17|>=3.4,<3.4.7|>=4,<4.0.7",
                "symfony/security-csrf": ">=2.4,<2.7.48|>=2.8,<2.8.41|>=3,<3.3.17|>=3.4,<3.4.11|>=4,<4.0.11",
                "symfony/security-guard": ">=2.8,<2.8.41|>=3,<3.3.17|>=3.4,<3.4.11|>=4,<4.0.11",
                "symfony/security-http": ">=2.3,<2.3.41|>=2.4,<2.7.50|>=2.8,<2.8.49|>=3,<3.4.20|>=4,<4.0.15|>=4.1,<4.1.9|>=4.2,<4.2.1",
                "symfony/serializer": ">=2,<2.0.11",
                "symfony/symfony": ">=2,<2.7.50|>=2.8,<2.8.49|>=3,<3.4.20|>=4,<4.0.15|>=4.1,<4.1.9|>=4.2,<4.2.1",
                "symfony/translation": ">=2,<2.0.17",
                "symfony/validator": ">=2,<2.0.24|>=2.1,<2.1.12|>=2.2,<2.2.5|>=2.3,<2.3.3",
                "symfony/web-profiler-bundle": ">=2,<2.3.19|>=2.4,<2.4.9|>=2.5,<2.5.4",
                "symfony/yaml": ">=2,<2.0.22|>=2.1,<2.1.7",
                "tecnickcom/tcpdf": "<6.2.22",
                "thelia/backoffice-default-template": ">=2.1,<2.1.2",
                "thelia/thelia": ">=2.1,<2.1.2|>=2.1.0-beta1,<2.1.3",
                "theonedemon/phpwhois": "<=4.2.5",
                "titon/framework": ">=0,<9.9.99",
                "truckersmp/phpwhois": "<=4.3.1",
                "twig/twig": "<1.20",
                "typo3/cms": ">=6.2,<6.2.30|>=7,<7.6.32|>=8,<8.7.21|>=9,<9.5.2",
                "typo3/cms-core": ">=8,<8.7.21|>=9,<9.5.2",
                "typo3/flow": ">=1,<1.0.4|>=1.1,<1.1.1|>=2,<2.0.1|>=2.3,<2.3.16|>=3,<3.0.10|>=3.1,<3.1.7|>=3.2,<3.2.7|>=3.3,<3.3.5",
                "typo3/neos": ">=1.1,<1.1.3|>=1.2,<1.2.13|>=2,<2.0.4",
                "ua-parser/uap-php": "<3.8",
                "wallabag/tcpdf": "<6.2.22",
                "willdurand/js-translation-bundle": "<2.1.1",
                "yiisoft/yii": ">=1.1.14,<1.1.15",
                "yiisoft/yii2": "<2.0.15",
                "yiisoft/yii2-bootstrap": "<2.0.4",
                "yiisoft/yii2-dev": "<2.0.15",
                "yiisoft/yii2-elasticsearch": "<2.0.5",
                "yiisoft/yii2-gii": "<2.0.4",
                "yiisoft/yii2-jui": "<2.0.4",
                "yiisoft/yii2-redis": "<2.0.8",
                "zendframework/zend-cache": ">=2.4,<2.4.8|>=2.5,<2.5.3",
                "zendframework/zend-captcha": ">=2,<2.4.9|>=2.5,<2.5.2",
                "zendframework/zend-crypt": ">=2,<2.4.9|>=2.5,<2.5.2",
                "zendframework/zend-db": ">=2,<2.0.99|>=2.1,<2.1.99|>=2.2,<2.2.10|>=2.3,<2.3.5",
                "zendframework/zend-diactoros": ">=1,<1.8.4",
                "zendframework/zend-feed": ">=1,<2.10.3",
                "zendframework/zend-form": ">=2,<2.2.7|>=2.3,<2.3.1",
                "zendframework/zend-http": ">=1,<2.8.1",
                "zendframework/zend-json": ">=2.1,<2.1.6|>=2.2,<2.2.6",
                "zendframework/zend-ldap": ">=2,<2.0.99|>=2.1,<2.1.99|>=2.2,<2.2.8|>=2.3,<2.3.3",
                "zendframework/zend-mail": ">=2,<2.4.11|>=2.5,<2.7.2",
                "zendframework/zend-navigation": ">=2,<2.2.7|>=2.3,<2.3.1",
                "zendframework/zend-session": ">=2,<2.0.99|>=2.1,<2.1.99|>=2.2,<2.2.9|>=2.3,<2.3.4",
                "zendframework/zend-validator": ">=2.3,<2.3.6",
                "zendframework/zend-view": ">=2,<2.2.7|>=2.3,<2.3.1",
                "zendframework/zend-xmlrpc": ">=2.1,<2.1.6|>=2.2,<2.2.6",
                "zendframework/zendframework": "<2.5.1",
                "zendframework/zendframework1": "<1.12.20",
                "zendframework/zendopenid": ">=2,<2.0.2",
                "zendframework/zendxml": ">=1,<1.0.1",
                "zetacomponents/mail": "<1.8.2",
                "zf-commons/zfc-user": "<1.2.2",
                "zfcampus/zf-apigility-doctrine": ">=1,<1.0.3",
                "zfr/zfr-oauth2-server-module": "<0.1.2"
            },
            "type": "metapackage",
            "notification-url": "https://packagist.org/downloads/",
            "license": [
                "MIT"
            ],
            "authors": [
                {
                    "name": "Marco Pivetta",
                    "email": "ocramius@gmail.com",
                    "role": "maintainer"
                }
            ],
            "description": "Prevents installation of composer packages with known security vulnerabilities: no API, simply require it",
<<<<<<< HEAD
            "time": "2018-12-30T13:00:21+00:00"
=======
            "time": "2019-01-08T04:52:50+00:00"
>>>>>>> cbe71b6e
        },
        {
            "name": "sabberworm/php-css-parser",
            "version": "8.1.0",
            "source": {
                "type": "git",
                "url": "https://github.com/sabberworm/PHP-CSS-Parser.git",
                "reference": "850cbbcbe7fbb155387a151ea562897a67e242ef"
            },
            "dist": {
                "type": "zip",
                "url": "https://api.github.com/repos/sabberworm/PHP-CSS-Parser/zipball/850cbbcbe7fbb155387a151ea562897a67e242ef",
                "reference": "850cbbcbe7fbb155387a151ea562897a67e242ef",
                "shasum": ""
            },
            "require": {
                "php": ">=5.3.2"
            },
            "require-dev": {
                "phpunit/phpunit": "*"
            },
            "type": "library",
            "autoload": {
                "psr-0": {
                    "Sabberworm\\CSS": "lib/"
                }
            },
            "notification-url": "https://packagist.org/downloads/",
            "license": [
                "MIT"
            ],
            "authors": [
                {
                    "name": "Raphael Schweikert"
                }
            ],
            "description": "Parser for CSS Files written in PHP",
            "homepage": "http://www.sabberworm.com/blog/2010/6/10/php-css-parser",
            "keywords": [
                "css",
                "parser",
                "stylesheet"
            ],
            "time": "2016-07-19T19:14:21+00:00"
        },
        {
            "name": "seld/cli-prompt",
            "version": "1.0.3",
            "source": {
                "type": "git",
                "url": "https://github.com/Seldaek/cli-prompt.git",
                "reference": "a19a7376a4689d4d94cab66ab4f3c816019ba8dd"
            },
            "dist": {
                "type": "zip",
                "url": "https://api.github.com/repos/Seldaek/cli-prompt/zipball/a19a7376a4689d4d94cab66ab4f3c816019ba8dd",
                "reference": "a19a7376a4689d4d94cab66ab4f3c816019ba8dd",
                "shasum": ""
            },
            "require": {
                "php": ">=5.3"
            },
            "type": "library",
            "extra": {
                "branch-alias": {
                    "dev-master": "1.x-dev"
                }
            },
            "autoload": {
                "psr-4": {
                    "Seld\\CliPrompt\\": "src/"
                }
            },
            "notification-url": "https://packagist.org/downloads/",
            "license": [
                "MIT"
            ],
            "authors": [
                {
                    "name": "Jordi Boggiano",
                    "email": "j.boggiano@seld.be"
                }
            ],
            "description": "Allows you to prompt for user input on the command line, and optionally hide the characters they type",
            "keywords": [
                "cli",
                "console",
                "hidden",
                "input",
                "prompt"
            ],
            "time": "2017-03-18T11:32:45+00:00"
        },
        {
            "name": "seld/jsonlint",
            "version": "1.7.1",
            "source": {
                "type": "git",
                "url": "https://github.com/Seldaek/jsonlint.git",
                "reference": "d15f59a67ff805a44c50ea0516d2341740f81a38"
            },
            "dist": {
                "type": "zip",
                "url": "https://api.github.com/repos/Seldaek/jsonlint/zipball/d15f59a67ff805a44c50ea0516d2341740f81a38",
                "reference": "d15f59a67ff805a44c50ea0516d2341740f81a38",
                "shasum": ""
            },
            "require": {
                "php": "^5.3 || ^7.0"
            },
            "require-dev": {
                "phpunit/phpunit": "^4.8.35 || ^5.7 || ^6.0"
            },
            "bin": [
                "bin/jsonlint"
            ],
            "type": "library",
            "autoload": {
                "psr-4": {
                    "Seld\\JsonLint\\": "src/Seld/JsonLint/"
                }
            },
            "notification-url": "https://packagist.org/downloads/",
            "license": [
                "MIT"
            ],
            "authors": [
                {
                    "name": "Jordi Boggiano",
                    "email": "j.boggiano@seld.be",
                    "homepage": "http://seld.be"
                }
            ],
            "description": "JSON Linter",
            "keywords": [
                "json",
                "linter",
                "parser",
                "validator"
            ],
            "time": "2018-01-24T12:46:19+00:00"
        },
        {
            "name": "seld/phar-utils",
            "version": "1.0.1",
            "source": {
                "type": "git",
                "url": "https://github.com/Seldaek/phar-utils.git",
                "reference": "7009b5139491975ef6486545a39f3e6dad5ac30a"
            },
            "dist": {
                "type": "zip",
                "url": "https://api.github.com/repos/Seldaek/phar-utils/zipball/7009b5139491975ef6486545a39f3e6dad5ac30a",
                "reference": "7009b5139491975ef6486545a39f3e6dad5ac30a",
                "shasum": ""
            },
            "require": {
                "php": ">=5.3"
            },
            "type": "library",
            "extra": {
                "branch-alias": {
                    "dev-master": "1.x-dev"
                }
            },
            "autoload": {
                "psr-4": {
                    "Seld\\PharUtils\\": "src/"
                }
            },
            "notification-url": "https://packagist.org/downloads/",
            "license": [
                "MIT"
            ],
            "authors": [
                {
                    "name": "Jordi Boggiano",
                    "email": "j.boggiano@seld.be"
                }
            ],
            "description": "PHAR file format utilities, for when PHP phars you up",
            "keywords": [
                "phra"
            ],
            "time": "2015-10-13T18:44:15+00:00"
        },
        {
            "name": "spacedealer/yii2-loggly",
            "version": "0.2.0",
            "source": {
                "type": "git",
                "url": "https://github.com/spacedealer/yii2-loggly.git",
                "reference": "2711d69cea1b77bf4ab4526c61025d0da242775b"
            },
            "dist": {
                "type": "zip",
                "url": "https://api.github.com/repos/spacedealer/yii2-loggly/zipball/2711d69cea1b77bf4ab4526c61025d0da242775b",
                "reference": "2711d69cea1b77bf4ab4526c61025d0da242775b",
                "shasum": ""
            },
            "require": {
                "ext-curl": "*",
                "yiisoft/yii2": "*"
            },
            "require-dev": {
                "phpunit/phpunit": "4.6.*"
            },
            "type": "yii2-extension",
            "autoload": {
                "psr-4": {
                    "spacedealer\\loggly\\": "src/"
                }
            },
            "notification-url": "https://packagist.org/downloads/",
            "license": [
                "BSD-3-Clause"
            ],
            "authors": [
                {
                    "name": "Dirk Adler",
                    "email": "adler@spacedealer.de"
                }
            ],
            "description": "Use loggly cloud log management service as log target within Yii2 apps.",
            "homepage": "https://github.com/spacedealer/yii2-loggly",
            "keywords": [
                "log",
                "loggly",
                "yii2"
            ],
            "time": "2015-05-18T10:18:24+00:00"
        },
        {
            "name": "stevenmaguire/oauth2-bitbucket",
            "version": "2.0.0",
            "source": {
                "type": "git",
                "url": "https://github.com/stevenmaguire/oauth2-bitbucket.git",
                "reference": "232c3ff51380567a8a7d8fef02d947ead6565d37"
            },
            "dist": {
                "type": "zip",
                "url": "https://api.github.com/repos/stevenmaguire/oauth2-bitbucket/zipball/232c3ff51380567a8a7d8fef02d947ead6565d37",
                "reference": "232c3ff51380567a8a7d8fef02d947ead6565d37",
                "shasum": ""
            },
            "require": {
                "league/oauth2-client": "^2.0"
            },
            "require-dev": {
                "mockery/mockery": "~0.9",
                "phpunit/phpunit": "~4.0",
                "squizlabs/php_codesniffer": "~2.0"
            },
            "type": "library",
            "extra": {
                "branch-alias": {
                    "dev-master": "1.0.x-dev"
                }
            },
            "autoload": {
                "psr-4": {
                    "Stevenmaguire\\OAuth2\\Client\\": "src/"
                }
            },
            "notification-url": "https://packagist.org/downloads/",
            "license": [
                "MIT"
            ],
            "authors": [
                {
                    "name": "Steven Maguire",
                    "email": "stevenmaguire@gmail.com",
                    "homepage": "https://github.com/stevenmaguire"
                }
            ],
            "description": "Bitbucket OAuth 2.0 Client Provider for The PHP League OAuth2-Client",
            "keywords": [
                "authorisation",
                "authorization",
                "bitbucket",
                "client",
                "oauth",
                "oauth2"
            ],
            "time": "2017-01-26T02:11:19+00:00"
        },
        {
            "name": "stripe/stripe-php",
            "version": "v6.28.0",
            "source": {
                "type": "git",
                "url": "https://github.com/stripe/stripe-php.git",
                "reference": "e15127f0f56a0bf2d4ef454df75ea08265e9b2c7"
            },
            "dist": {
                "type": "zip",
                "url": "https://api.github.com/repos/stripe/stripe-php/zipball/e15127f0f56a0bf2d4ef454df75ea08265e9b2c7",
                "reference": "e15127f0f56a0bf2d4ef454df75ea08265e9b2c7",
                "shasum": ""
            },
            "require": {
                "ext-curl": "*",
                "ext-json": "*",
                "ext-mbstring": "*",
                "php": ">=5.4.0"
            },
            "require-dev": {
                "php-coveralls/php-coveralls": "1.*",
                "phpunit/phpunit": "~4.0",
                "squizlabs/php_codesniffer": "~2.0"
            },
            "type": "library",
            "extra": {
                "branch-alias": {
                    "dev-master": "2.0-dev"
                }
            },
            "autoload": {
                "psr-4": {
                    "Stripe\\": "lib/"
                }
            },
            "notification-url": "https://packagist.org/downloads/",
            "license": [
                "MIT"
            ],
            "authors": [
                {
                    "name": "Stripe and contributors",
                    "homepage": "https://github.com/stripe/stripe-php/contributors"
                }
            ],
            "description": "Stripe PHP Library",
            "homepage": "https://stripe.com/",
            "keywords": [
                "api",
                "payment processing",
                "stripe"
            ],
            "time": "2019-01-03T18:40:20+00:00"
<<<<<<< HEAD
        },
        {
            "name": "superbig/craft3-bugsnag",
            "version": "2.0.1",
            "source": {
                "type": "git",
                "url": "https://github.com/sjelfull/craft3-bugsnag.git",
                "reference": "aa0aaf728560ff4231ed069619333fef643b9bca"
            },
            "dist": {
                "type": "zip",
                "url": "https://api.github.com/repos/sjelfull/craft3-bugsnag/zipball/aa0aaf728560ff4231ed069619333fef643b9bca",
                "reference": "aa0aaf728560ff4231ed069619333fef643b9bca",
                "shasum": ""
            },
            "require": {
                "bugsnag/bugsnag": "3.9.*",
                "craftcms/cms": "^3.0.0-RC1"
            },
            "type": "craft-plugin",
            "extra": {
                "name": "Bugsnag",
                "handle": "bugsnag",
                "schemaVersion": "2.0.0",
                "hasCpSettings": true,
                "hasCpSection": false,
                "changelogUrl": "https://raw.githubusercontent.com/sjelfull/craft3-bugsnag/master/CHANGELOG.md",
                "components": {
                    "bugsnagService": "superbig\\bugsnag\\services\\BugsnagService"
                },
                "class": "superbig\\bugsnag\\Bugsnag"
            },
            "autoload": {
                "psr-4": {
                    "superbig\\bugsnag\\": "src/"
                }
            },
            "notification-url": "https://packagist.org/downloads/",
            "license": [
                "MIT"
            ],
            "authors": [
                {
                    "name": "Superbig",
                    "homepage": "https://superbig.co"
                }
            ],
            "description": "Log Craft errors/exceptions to Bugsnag.",
            "keywords": [
                "Craft",
                "bugsnag",
                "cms",
                "craft-plugin",
                "craftcms"
            ],
            "time": "2018-07-20T17:59:20+00:00"
=======
>>>>>>> cbe71b6e
        },
        {
            "name": "swiftmailer/swiftmailer",
            "version": "v6.1.3",
            "source": {
                "type": "git",
                "url": "https://github.com/swiftmailer/swiftmailer.git",
                "reference": "8ddcb66ac10c392d3beb54829eef8ac1438595f4"
            },
            "dist": {
                "type": "zip",
                "url": "https://api.github.com/repos/swiftmailer/swiftmailer/zipball/8ddcb66ac10c392d3beb54829eef8ac1438595f4",
                "reference": "8ddcb66ac10c392d3beb54829eef8ac1438595f4",
                "shasum": ""
            },
            "require": {
                "egulias/email-validator": "~2.0",
                "php": ">=7.0.0"
            },
            "require-dev": {
                "mockery/mockery": "~0.9.1",
                "symfony/phpunit-bridge": "~3.3@dev"
            },
            "suggest": {
                "ext-intl": "Needed to support internationalized email addresses",
                "true/punycode": "Needed to support internationalized email addresses, if ext-intl is not installed"
            },
            "type": "library",
            "extra": {
                "branch-alias": {
                    "dev-master": "6.1-dev"
                }
            },
            "autoload": {
                "files": [
                    "lib/swift_required.php"
                ]
            },
            "notification-url": "https://packagist.org/downloads/",
            "license": [
                "MIT"
            ],
            "authors": [
                {
                    "name": "Chris Corbyn"
                },
                {
                    "name": "Fabien Potencier",
                    "email": "fabien@symfony.com"
                }
            ],
            "description": "Swiftmailer, free feature-rich PHP mailer",
            "homepage": "https://swiftmailer.symfony.com",
            "keywords": [
                "email",
                "mail",
                "mailer"
            ],
            "time": "2018-09-11T07:12:52+00:00"
        },
        {
            "name": "symfony/console",
            "version": "v4.2.2",
            "source": {
                "type": "git",
                "url": "https://github.com/symfony/console.git",
                "reference": "b0a03c1bb0fcbe288629956cf2f1dd3f1dc97522"
            },
            "dist": {
                "type": "zip",
                "url": "https://api.github.com/repos/symfony/console/zipball/b0a03c1bb0fcbe288629956cf2f1dd3f1dc97522",
                "reference": "b0a03c1bb0fcbe288629956cf2f1dd3f1dc97522",
                "shasum": ""
            },
            "require": {
                "php": "^7.1.3",
                "symfony/contracts": "^1.0",
                "symfony/polyfill-mbstring": "~1.0"
            },
            "conflict": {
                "symfony/dependency-injection": "<3.4",
                "symfony/process": "<3.3"
            },
            "require-dev": {
                "psr/log": "~1.0",
                "symfony/config": "~3.4|~4.0",
                "symfony/dependency-injection": "~3.4|~4.0",
                "symfony/event-dispatcher": "~3.4|~4.0",
                "symfony/lock": "~3.4|~4.0",
                "symfony/process": "~3.4|~4.0"
            },
            "suggest": {
                "psr/log-implementation": "For using the console logger",
                "symfony/event-dispatcher": "",
                "symfony/lock": "",
                "symfony/process": ""
            },
            "type": "library",
            "extra": {
                "branch-alias": {
                    "dev-master": "4.2-dev"
                }
            },
            "autoload": {
                "psr-4": {
                    "Symfony\\Component\\Console\\": ""
                },
                "exclude-from-classmap": [
                    "/Tests/"
                ]
            },
            "notification-url": "https://packagist.org/downloads/",
            "license": [
                "MIT"
            ],
            "authors": [
                {
                    "name": "Fabien Potencier",
                    "email": "fabien@symfony.com"
                },
                {
                    "name": "Symfony Community",
                    "homepage": "https://symfony.com/contributors"
                }
            ],
            "description": "Symfony Console Component",
            "homepage": "https://symfony.com",
            "time": "2019-01-04T15:13:53+00:00"
        },
        {
            "name": "symfony/contracts",
            "version": "v1.0.2",
            "source": {
                "type": "git",
                "url": "https://github.com/symfony/contracts.git",
                "reference": "1aa7ab2429c3d594dd70689604b5cf7421254cdf"
            },
            "dist": {
                "type": "zip",
                "url": "https://api.github.com/repos/symfony/contracts/zipball/1aa7ab2429c3d594dd70689604b5cf7421254cdf",
                "reference": "1aa7ab2429c3d594dd70689604b5cf7421254cdf",
                "shasum": ""
            },
            "require": {
                "php": "^7.1.3"
            },
            "require-dev": {
                "psr/cache": "^1.0",
                "psr/container": "^1.0"
            },
            "suggest": {
                "psr/cache": "When using the Cache contracts",
                "psr/container": "When using the Service contracts",
                "symfony/cache-contracts-implementation": "",
                "symfony/service-contracts-implementation": "",
                "symfony/translation-contracts-implementation": ""
            },
            "type": "library",
            "extra": {
                "branch-alias": {
                    "dev-master": "1.0-dev"
                }
            },
            "autoload": {
                "psr-4": {
                    "Symfony\\Contracts\\": ""
                },
                "exclude-from-classmap": [
                    "**/Tests/"
                ]
            },
            "notification-url": "https://packagist.org/downloads/",
            "license": [
                "MIT"
            ],
            "authors": [
                {
                    "name": "Nicolas Grekas",
                    "email": "p@tchwork.com"
                },
                {
                    "name": "Symfony Community",
                    "homepage": "https://symfony.com/contributors"
                }
            ],
            "description": "A set of abstractions extracted out of the Symfony components",
            "homepage": "https://symfony.com",
            "keywords": [
                "abstractions",
                "contracts",
                "decoupling",
                "interfaces",
                "interoperability",
                "standards"
            ],
            "time": "2018-12-05T08:06:11+00:00"
        },
        {
            "name": "symfony/filesystem",
            "version": "v4.2.2",
            "source": {
                "type": "git",
                "url": "https://github.com/symfony/filesystem.git",
                "reference": "c2ffd9a93f2d6c5be2f68a0aa7953cc229f871f8"
            },
            "dist": {
                "type": "zip",
                "url": "https://api.github.com/repos/symfony/filesystem/zipball/c2ffd9a93f2d6c5be2f68a0aa7953cc229f871f8",
                "reference": "c2ffd9a93f2d6c5be2f68a0aa7953cc229f871f8",
                "shasum": ""
            },
            "require": {
                "php": "^7.1.3",
                "symfony/polyfill-ctype": "~1.8"
            },
            "type": "library",
            "extra": {
                "branch-alias": {
                    "dev-master": "4.2-dev"
                }
            },
            "autoload": {
                "psr-4": {
                    "Symfony\\Component\\Filesystem\\": ""
                },
                "exclude-from-classmap": [
                    "/Tests/"
                ]
            },
            "notification-url": "https://packagist.org/downloads/",
            "license": [
                "MIT"
            ],
            "authors": [
                {
                    "name": "Fabien Potencier",
                    "email": "fabien@symfony.com"
                },
                {
                    "name": "Symfony Community",
                    "homepage": "https://symfony.com/contributors"
                }
            ],
            "description": "Symfony Filesystem Component",
            "homepage": "https://symfony.com",
            "time": "2019-01-03T09:07:35+00:00"
        },
        {
            "name": "symfony/finder",
            "version": "v4.2.2",
            "source": {
                "type": "git",
                "url": "https://github.com/symfony/finder.git",
                "reference": "9094d69e8c6ee3fe186a0ec5a4f1401e506071ce"
            },
            "dist": {
                "type": "zip",
                "url": "https://api.github.com/repos/symfony/finder/zipball/9094d69e8c6ee3fe186a0ec5a4f1401e506071ce",
                "reference": "9094d69e8c6ee3fe186a0ec5a4f1401e506071ce",
                "shasum": ""
            },
            "require": {
                "php": "^7.1.3"
            },
            "type": "library",
            "extra": {
                "branch-alias": {
                    "dev-master": "4.2-dev"
                }
            },
            "autoload": {
                "psr-4": {
                    "Symfony\\Component\\Finder\\": ""
                },
                "exclude-from-classmap": [
                    "/Tests/"
                ]
            },
            "notification-url": "https://packagist.org/downloads/",
            "license": [
                "MIT"
            ],
            "authors": [
                {
                    "name": "Fabien Potencier",
                    "email": "fabien@symfony.com"
                },
                {
                    "name": "Symfony Community",
                    "homepage": "https://symfony.com/contributors"
                }
            ],
            "description": "Symfony Finder Component",
            "homepage": "https://symfony.com",
            "time": "2019-01-03T09:07:35+00:00"
        },
        {
            "name": "symfony/options-resolver",
            "version": "v4.2.2",
            "source": {
                "type": "git",
                "url": "https://github.com/symfony/options-resolver.git",
                "reference": "fbcb106aeee72f3450298bf73324d2cc00d083d1"
            },
            "dist": {
                "type": "zip",
                "url": "https://api.github.com/repos/symfony/options-resolver/zipball/fbcb106aeee72f3450298bf73324d2cc00d083d1",
                "reference": "fbcb106aeee72f3450298bf73324d2cc00d083d1",
                "shasum": ""
            },
            "require": {
                "php": "^7.1.3"
            },
            "type": "library",
            "extra": {
                "branch-alias": {
                    "dev-master": "4.2-dev"
                }
            },
            "autoload": {
                "psr-4": {
                    "Symfony\\Component\\OptionsResolver\\": ""
                },
                "exclude-from-classmap": [
                    "/Tests/"
                ]
            },
            "notification-url": "https://packagist.org/downloads/",
            "license": [
                "MIT"
            ],
            "authors": [
                {
                    "name": "Fabien Potencier",
                    "email": "fabien@symfony.com"
                },
                {
                    "name": "Symfony Community",
                    "homepage": "https://symfony.com/contributors"
                }
            ],
            "description": "Symfony OptionsResolver Component",
            "homepage": "https://symfony.com",
            "keywords": [
                "config",
                "configuration",
                "options"
            ],
            "time": "2019-01-03T09:07:35+00:00"
        },
        {
            "name": "symfony/polyfill-ctype",
            "version": "v1.10.0",
            "source": {
                "type": "git",
                "url": "https://github.com/symfony/polyfill-ctype.git",
                "reference": "e3d826245268269cd66f8326bd8bc066687b4a19"
            },
            "dist": {
                "type": "zip",
                "url": "https://api.github.com/repos/symfony/polyfill-ctype/zipball/e3d826245268269cd66f8326bd8bc066687b4a19",
                "reference": "e3d826245268269cd66f8326bd8bc066687b4a19",
                "shasum": ""
            },
            "require": {
                "php": ">=5.3.3"
            },
            "suggest": {
                "ext-ctype": "For best performance"
            },
            "type": "library",
            "extra": {
                "branch-alias": {
                    "dev-master": "1.9-dev"
                }
            },
            "autoload": {
                "psr-4": {
                    "Symfony\\Polyfill\\Ctype\\": ""
                },
                "files": [
                    "bootstrap.php"
                ]
            },
            "notification-url": "https://packagist.org/downloads/",
            "license": [
                "MIT"
            ],
            "authors": [
                {
                    "name": "Symfony Community",
                    "homepage": "https://symfony.com/contributors"
                },
                {
                    "name": "Gert de Pagter",
                    "email": "BackEndTea@gmail.com"
                }
            ],
            "description": "Symfony polyfill for ctype functions",
            "homepage": "https://symfony.com",
            "keywords": [
                "compatibility",
                "ctype",
                "polyfill",
                "portable"
            ],
            "time": "2018-08-06T14:22:27+00:00"
        },
        {
            "name": "symfony/polyfill-mbstring",
            "version": "v1.10.0",
            "source": {
                "type": "git",
                "url": "https://github.com/symfony/polyfill-mbstring.git",
                "reference": "c79c051f5b3a46be09205c73b80b346e4153e494"
            },
            "dist": {
                "type": "zip",
                "url": "https://api.github.com/repos/symfony/polyfill-mbstring/zipball/c79c051f5b3a46be09205c73b80b346e4153e494",
                "reference": "c79c051f5b3a46be09205c73b80b346e4153e494",
                "shasum": ""
            },
            "require": {
                "php": ">=5.3.3"
            },
            "suggest": {
                "ext-mbstring": "For best performance"
            },
            "type": "library",
            "extra": {
                "branch-alias": {
                    "dev-master": "1.9-dev"
                }
            },
            "autoload": {
                "psr-4": {
                    "Symfony\\Polyfill\\Mbstring\\": ""
                },
                "files": [
                    "bootstrap.php"
                ]
            },
            "notification-url": "https://packagist.org/downloads/",
            "license": [
                "MIT"
            ],
            "authors": [
                {
                    "name": "Nicolas Grekas",
                    "email": "p@tchwork.com"
                },
                {
                    "name": "Symfony Community",
                    "homepage": "https://symfony.com/contributors"
                }
            ],
            "description": "Symfony polyfill for the Mbstring extension",
            "homepage": "https://symfony.com",
            "keywords": [
                "compatibility",
                "mbstring",
                "polyfill",
                "portable",
                "shim"
            ],
            "time": "2018-09-21T13:07:52+00:00"
        },
        {
            "name": "symfony/process",
            "version": "v4.2.2",
            "source": {
                "type": "git",
                "url": "https://github.com/symfony/process.git",
                "reference": "ea043ab5d8ed13b467a9087d81cb876aee7f689a"
            },
            "dist": {
                "type": "zip",
                "url": "https://api.github.com/repos/symfony/process/zipball/ea043ab5d8ed13b467a9087d81cb876aee7f689a",
                "reference": "ea043ab5d8ed13b467a9087d81cb876aee7f689a",
                "shasum": ""
            },
            "require": {
                "php": "^7.1.3"
            },
            "type": "library",
            "extra": {
                "branch-alias": {
                    "dev-master": "4.2-dev"
                }
            },
            "autoload": {
                "psr-4": {
                    "Symfony\\Component\\Process\\": ""
                },
                "exclude-from-classmap": [
                    "/Tests/"
                ]
            },
            "notification-url": "https://packagist.org/downloads/",
            "license": [
                "MIT"
            ],
            "authors": [
                {
                    "name": "Fabien Potencier",
                    "email": "fabien@symfony.com"
                },
                {
                    "name": "Symfony Community",
                    "homepage": "https://symfony.com/contributors"
                }
            ],
            "description": "Symfony Process Component",
            "homepage": "https://symfony.com",
            "time": "2019-01-03T14:48:52+00:00"
        },
        {
            "name": "tecnickcom/tcpdf",
            "version": "6.2.26",
            "source": {
                "type": "git",
                "url": "https://github.com/tecnickcom/TCPDF.git",
                "reference": "367241059ca166e3a76490f4448c284e0a161f15"
            },
            "dist": {
                "type": "zip",
                "url": "https://api.github.com/repos/tecnickcom/TCPDF/zipball/367241059ca166e3a76490f4448c284e0a161f15",
                "reference": "367241059ca166e3a76490f4448c284e0a161f15",
                "shasum": ""
            },
            "require": {
                "php": ">=5.3.0"
            },
            "type": "library",
            "autoload": {
                "classmap": [
                    "config",
                    "include",
                    "tcpdf.php",
                    "tcpdf_parser.php",
                    "tcpdf_import.php",
                    "tcpdf_barcodes_1d.php",
                    "tcpdf_barcodes_2d.php",
                    "include/tcpdf_colors.php",
                    "include/tcpdf_filters.php",
                    "include/tcpdf_font_data.php",
                    "include/tcpdf_fonts.php",
                    "include/tcpdf_images.php",
                    "include/tcpdf_static.php",
                    "include/barcodes/datamatrix.php",
                    "include/barcodes/pdf417.php",
                    "include/barcodes/qrcode.php"
                ]
            },
            "notification-url": "https://packagist.org/downloads/",
            "license": [
                "LGPL-3.0"
            ],
            "authors": [
                {
                    "name": "Nicola Asuni",
                    "email": "info@tecnick.com",
                    "role": "lead"
                }
            ],
            "description": "TCPDF is a PHP class for generating PDF documents and barcodes.",
            "homepage": "http://www.tcpdf.org/",
            "keywords": [
                "PDFD32000-2008",
                "TCPDF",
                "barcodes",
                "datamatrix",
                "pdf",
                "pdf417",
                "qrcode"
            ],
            "time": "2018-10-16T17:24:05+00:00"
        },
        {
            "name": "true/punycode",
            "version": "v2.1.1",
            "source": {
                "type": "git",
                "url": "https://github.com/true/php-punycode.git",
                "reference": "a4d0c11a36dd7f4e7cd7096076cab6d3378a071e"
            },
            "dist": {
                "type": "zip",
                "url": "https://api.github.com/repos/true/php-punycode/zipball/a4d0c11a36dd7f4e7cd7096076cab6d3378a071e",
                "reference": "a4d0c11a36dd7f4e7cd7096076cab6d3378a071e",
                "shasum": ""
            },
            "require": {
                "php": ">=5.3.0",
                "symfony/polyfill-mbstring": "^1.3"
            },
            "require-dev": {
                "phpunit/phpunit": "~4.7",
                "squizlabs/php_codesniffer": "~2.0"
            },
            "type": "library",
            "autoload": {
                "psr-4": {
                    "TrueBV\\": "src/"
                }
            },
            "notification-url": "https://packagist.org/downloads/",
            "license": [
                "MIT"
            ],
            "authors": [
                {
                    "name": "Renan Gonçalves",
                    "email": "renan.saddam@gmail.com"
                }
            ],
            "description": "A Bootstring encoding of Unicode for Internationalized Domain Names in Applications (IDNA)",
            "homepage": "https://github.com/true/php-punycode",
            "keywords": [
                "idna",
                "punycode"
            ],
            "time": "2016-11-16T10:37:54+00:00"
        },
        {
            "name": "twig/twig",
            "version": "v2.6.0",
            "source": {
                "type": "git",
                "url": "https://github.com/twigphp/Twig.git",
                "reference": "a11dd39f5b6589e14f0ff3b36675d06047c589b1"
            },
            "dist": {
                "type": "zip",
                "url": "https://api.github.com/repos/twigphp/Twig/zipball/a11dd39f5b6589e14f0ff3b36675d06047c589b1",
                "reference": "a11dd39f5b6589e14f0ff3b36675d06047c589b1",
                "shasum": ""
            },
            "require": {
                "php": "^7.0",
                "symfony/polyfill-ctype": "^1.8",
                "symfony/polyfill-mbstring": "^1.3"
            },
            "require-dev": {
                "psr/container": "^1.0",
                "symfony/debug": "^2.7",
                "symfony/phpunit-bridge": "^3.4.19|^4.1.8"
            },
            "type": "library",
            "extra": {
                "branch-alias": {
                    "dev-master": "2.6-dev"
                }
            },
            "autoload": {
                "psr-0": {
                    "Twig_": "lib/"
                },
                "psr-4": {
                    "Twig\\": "src/"
                }
            },
            "notification-url": "https://packagist.org/downloads/",
            "license": [
                "BSD-3-Clause"
            ],
            "authors": [
                {
                    "name": "Fabien Potencier",
                    "email": "fabien@symfony.com",
                    "homepage": "http://fabien.potencier.org",
                    "role": "Lead Developer"
                },
                {
                    "name": "Armin Ronacher",
                    "email": "armin.ronacher@active-4.com",
                    "role": "Project Founder"
                },
                {
                    "name": "Twig Team",
                    "homepage": "https://twig.symfony.com/contributors",
                    "role": "Contributors"
                }
            ],
            "description": "Twig, the flexible, fast, and secure template language for PHP",
            "homepage": "https://twig.symfony.com",
            "keywords": [
                "templating"
            ],
            "time": "2018-12-16T10:36:48+00:00"
        },
        {
            "name": "wildbit/swiftmailer-postmark",
            "version": "3.0.1",
            "source": {
                "type": "git",
                "url": "https://github.com/wildbit/swiftmailer-postmark.git",
                "reference": "1cf0fd1aa6cbacd5ca6ff87425c02f0e17bb7519"
            },
            "dist": {
                "type": "zip",
                "url": "https://api.github.com/repos/wildbit/swiftmailer-postmark/zipball/1cf0fd1aa6cbacd5ca6ff87425c02f0e17bb7519",
                "reference": "1cf0fd1aa6cbacd5ca6ff87425c02f0e17bb7519",
                "shasum": ""
            },
            "require": {
                "guzzlehttp/guzzle": "^6.0.0",
                "swiftmailer/swiftmailer": "^6.0.0"
            },
            "require-dev": {
                "phpunit/phpunit": "^6.0.0"
            },
            "type": "library",
            "autoload": {
                "psr-0": {
                    "Postmark\\": "src/"
                }
            },
            "notification-url": "https://packagist.org/downloads/",
            "license": [
                "MIT"
            ],
            "authors": [
                {
                    "name": "Postmark",
                    "email": "support@postmarkapp.com"
                }
            ],
            "description": "A Swiftmailer Transport for Postmark.",
            "time": "2018-07-20T15:34:31+00:00"
        },
        {
            "name": "yiisoft/yii2",
            "version": "2.0.15.1",
            "source": {
                "type": "git",
                "url": "https://github.com/yiisoft/yii2-framework.git",
                "reference": "ed3a9e1c4abe206e1c3ce48a6b3624119b79850d"
            },
            "dist": {
                "type": "zip",
                "url": "https://api.github.com/repos/yiisoft/yii2-framework/zipball/ed3a9e1c4abe206e1c3ce48a6b3624119b79850d",
                "reference": "ed3a9e1c4abe206e1c3ce48a6b3624119b79850d",
                "shasum": ""
            },
            "require": {
                "bower-asset/inputmask": "~3.2.2 | ~3.3.5",
                "bower-asset/jquery": "3.2.*@stable | 3.1.*@stable | 2.2.*@stable | 2.1.*@stable | 1.11.*@stable | 1.12.*@stable",
                "bower-asset/punycode": "1.3.*",
                "bower-asset/yii2-pjax": "~2.0.1",
                "cebe/markdown": "~1.0.0 | ~1.1.0",
                "ext-ctype": "*",
                "ext-mbstring": "*",
                "ezyang/htmlpurifier": "~4.6",
                "lib-pcre": "*",
                "php": ">=5.4.0",
                "yiisoft/yii2-composer": "~2.0.4"
            },
            "bin": [
                "yii"
            ],
            "type": "library",
            "extra": {
                "branch-alias": {
                    "dev-master": "2.0.x-dev"
                }
            },
            "autoload": {
                "psr-4": {
                    "yii\\": ""
                }
            },
            "notification-url": "https://packagist.org/downloads/",
            "license": [
                "BSD-3-Clause"
            ],
            "authors": [
                {
                    "name": "Qiang Xue",
                    "email": "qiang.xue@gmail.com",
                    "homepage": "http://www.yiiframework.com/",
                    "role": "Founder and project lead"
                },
                {
                    "name": "Alexander Makarov",
                    "email": "sam@rmcreative.ru",
                    "homepage": "http://rmcreative.ru/",
                    "role": "Core framework development"
                },
                {
                    "name": "Maurizio Domba",
                    "homepage": "http://mdomba.info/",
                    "role": "Core framework development"
                },
                {
                    "name": "Carsten Brandt",
                    "email": "mail@cebe.cc",
                    "homepage": "http://cebe.cc/",
                    "role": "Core framework development"
                },
                {
                    "name": "Timur Ruziev",
                    "email": "resurtm@gmail.com",
                    "homepage": "http://resurtm.com/",
                    "role": "Core framework development"
                },
                {
                    "name": "Paul Klimov",
                    "email": "klimov.paul@gmail.com",
                    "role": "Core framework development"
                },
                {
                    "name": "Dmitry Naumenko",
                    "email": "d.naumenko.a@gmail.com",
                    "role": "Core framework development"
                },
                {
                    "name": "Boudewijn Vahrmeijer",
                    "email": "info@dynasource.eu",
                    "homepage": "http://dynasource.eu",
                    "role": "Core framework development"
                }
            ],
            "description": "Yii PHP Framework Version 2",
            "homepage": "http://www.yiiframework.com/",
            "keywords": [
                "framework",
                "yii2"
            ],
            "time": "2018-03-21T18:36:53+00:00"
        },
        {
            "name": "yiisoft/yii2-bootstrap",
            "version": "2.0.8",
            "source": {
                "type": "git",
                "url": "https://github.com/yiisoft/yii2-bootstrap.git",
                "reference": "3f49c47924bb9fa5363c3fc7b073d954168cf438"
            },
            "dist": {
                "type": "zip",
                "url": "https://api.github.com/repos/yiisoft/yii2-bootstrap/zipball/3f49c47924bb9fa5363c3fc7b073d954168cf438",
                "reference": "3f49c47924bb9fa5363c3fc7b073d954168cf438",
                "shasum": ""
            },
            "require": {
                "bower-asset/bootstrap": "3.3.* | 3.2.* | 3.1.*",
                "yiisoft/yii2": "~2.0.6"
            },
            "type": "yii2-extension",
            "extra": {
                "branch-alias": {
                    "dev-master": "2.0.x-dev"
                }
            },
            "autoload": {
                "psr-4": {
                    "yii\\bootstrap\\": "src"
                }
            },
            "notification-url": "https://packagist.org/downloads/",
            "license": [
                "BSD-3-Clause"
            ],
            "authors": [
                {
                    "name": "Paul Klimov",
                    "email": "klimov.paul@gmail.com"
                },
                {
                    "name": "Alexander Makarov",
                    "email": "sam@rmcreative.ru",
                    "homepage": "http://rmcreative.ru/"
                },
                {
                    "name": "Antonio Ramirez",
                    "email": "amigo.cobos@gmail.com"
                },
                {
                    "name": "Qiang Xue",
                    "email": "qiang.xue@gmail.com",
                    "homepage": "http://www.yiiframework.com/"
                }
            ],
            "description": "The Twitter Bootstrap extension for the Yii framework",
            "keywords": [
                "bootstrap",
                "yii2"
            ],
            "time": "2018-02-16T10:41:52+00:00"
        },
        {
            "name": "yiisoft/yii2-composer",
            "version": "2.0.7",
            "source": {
                "type": "git",
                "url": "https://github.com/yiisoft/yii2-composer.git",
                "reference": "1439e78be1218c492e6cde251ed87d3f128b9534"
            },
            "dist": {
                "type": "zip",
                "url": "https://api.github.com/repos/yiisoft/yii2-composer/zipball/1439e78be1218c492e6cde251ed87d3f128b9534",
                "reference": "1439e78be1218c492e6cde251ed87d3f128b9534",
                "shasum": ""
            },
            "require": {
                "composer-plugin-api": "^1.0"
            },
            "require-dev": {
                "composer/composer": "^1.0"
            },
            "type": "composer-plugin",
            "extra": {
                "class": "yii\\composer\\Plugin",
                "branch-alias": {
                    "dev-master": "2.0.x-dev"
                }
            },
            "autoload": {
                "psr-4": {
                    "yii\\composer\\": ""
                }
            },
            "notification-url": "https://packagist.org/downloads/",
            "license": [
                "BSD-3-Clause"
            ],
            "authors": [
                {
                    "name": "Qiang Xue",
                    "email": "qiang.xue@gmail.com"
                },
                {
                    "name": "Carsten Brandt",
                    "email": "mail@cebe.cc"
                }
            ],
            "description": "The composer plugin for Yii extension installer",
            "keywords": [
                "composer",
                "extension installer",
                "yii2"
            ],
            "time": "2018-07-05T15:44:47+00:00"
        },
        {
            "name": "yiisoft/yii2-debug",
            "version": "2.0.14",
            "source": {
                "type": "git",
                "url": "https://github.com/yiisoft/yii2-debug.git",
                "reference": "dc5a4a8529de1a41dbb037dbabf1f3f93002f21d"
            },
            "dist": {
                "type": "zip",
                "url": "https://api.github.com/repos/yiisoft/yii2-debug/zipball/dc5a4a8529de1a41dbb037dbabf1f3f93002f21d",
                "reference": "dc5a4a8529de1a41dbb037dbabf1f3f93002f21d",
                "shasum": ""
            },
            "require": {
                "yiisoft/yii2": "~2.0.13",
                "yiisoft/yii2-bootstrap": "~2.0.0"
            },
            "type": "yii2-extension",
            "extra": {
                "branch-alias": {
                    "dev-master": "2.0.x-dev"
                }
            },
            "autoload": {
                "psr-4": {
                    "yii\\debug\\": "src"
                }
            },
            "notification-url": "https://packagist.org/downloads/",
            "license": [
                "BSD-3-Clause"
            ],
            "authors": [
                {
                    "name": "Qiang Xue",
                    "email": "qiang.xue@gmail.com"
                }
            ],
            "description": "The debugger extension for the Yii framework",
            "keywords": [
                "debug",
                "debugger",
                "yii2"
            ],
            "time": "2018-09-23T21:41:04+00:00"
        },
        {
            "name": "yiisoft/yii2-queue",
            "version": "2.1.0",
            "source": {
                "type": "git",
                "url": "https://github.com/yiisoft/yii2-queue.git",
                "reference": "d04b4b3c932081200876a351cc6c3502e89e11b8"
            },
            "dist": {
                "type": "zip",
                "url": "https://api.github.com/repos/yiisoft/yii2-queue/zipball/d04b4b3c932081200876a351cc6c3502e89e11b8",
                "reference": "d04b4b3c932081200876a351cc6c3502e89e11b8",
                "shasum": ""
            },
            "require": {
                "php": ">=5.5.0",
                "symfony/process": "*",
                "yiisoft/yii2": "~2.0.14"
            },
            "require-dev": {
                "aws/aws-sdk-php": ">=2.4",
                "enqueue/amqp-lib": "^0.8",
                "jeremeamia/superclosure": "*",
                "pda/pheanstalk": "*",
                "php-amqplib/php-amqplib": "*",
                "phpunit/phpunit": "~4.4",
                "yiisoft/yii2-debug": "*",
                "yiisoft/yii2-gii": "*",
                "yiisoft/yii2-redis": "*"
            },
            "suggest": {
                "aws/aws-sdk-php": "Need for aws SQS.",
                "enqueue/amqp-lib": "Need for AMQP interop queue.",
                "ext-gearman": "Need for Gearman queue.",
                "ext-pcntl": "Need for process signals.",
                "pda/pheanstalk": "Need for Beanstalk queue.",
                "php-amqplib/php-amqplib": "Need for AMQP queue.",
                "yiisoft/yii2-redis": "Need for Redis queue."
            },
            "type": "yii2-extension",
            "extra": {
                "branch-alias": {
                    "dev-master": "2.0.x-dev"
                }
            },
            "autoload": {
                "psr-4": {
                    "yii\\queue\\": "src",
                    "yii\\queue\\amqp\\": "src/drivers/amqp",
                    "yii\\queue\\amqp_interop\\": "src/drivers/amqp_interop",
                    "yii\\queue\\beanstalk\\": "src/drivers/beanstalk",
                    "yii\\queue\\db\\": "src/drivers/db",
                    "yii\\queue\\file\\": "src/drivers/file",
                    "yii\\queue\\gearman\\": "src/drivers/gearman",
                    "yii\\queue\\redis\\": "src/drivers/redis",
                    "yii\\queue\\sync\\": "src/drivers/sync",
                    "yii\\queue\\sqs\\": "src/drivers/sqs"
                }
            },
            "notification-url": "https://packagist.org/downloads/",
            "license": [
                "BSD-3-Clause"
            ],
            "authors": [
                {
                    "name": "Roman Zhuravlev",
                    "email": "zhuravljov@gmail.com"
                }
            ],
            "description": "Yii2 Queue Extension which supported DB, Redis, RabbitMQ, Beanstalk, SQS and Gearman",
            "keywords": [
                "async",
                "beanstalk",
                "db",
                "gearman",
                "gii",
                "queue",
                "rabbitmq",
                "redis",
                "sqs",
                "yii"
            ],
            "time": "2018-05-23T21:04:57+00:00"
        },
        {
            "name": "yiisoft/yii2-redis",
            "version": "2.0.9",
            "source": {
                "type": "git",
                "url": "https://github.com/yiisoft/yii2-redis.git",
                "reference": "29c3ae9f1e1f61d9ab326f92fcacb03218c218dc"
            },
            "dist": {
                "type": "zip",
                "url": "https://api.github.com/repos/yiisoft/yii2-redis/zipball/29c3ae9f1e1f61d9ab326f92fcacb03218c218dc",
                "reference": "29c3ae9f1e1f61d9ab326f92fcacb03218c218dc",
                "shasum": ""
            },
            "require": {
                "yiisoft/yii2": "~2.0.14"
            },
            "require-dev": {
                "yiisoft/yii2-dev": "~2.0.14"
            },
            "type": "yii2-extension",
            "extra": {
                "branch-alias": {
                    "dev-master": "2.0.x-dev"
                }
            },
            "autoload": {
                "psr-4": {
                    "yii\\redis\\": "src"
                }
            },
            "notification-url": "https://packagist.org/downloads/",
            "license": [
                "BSD-3-Clause"
            ],
            "authors": [
                {
                    "name": "Carsten Brandt",
                    "email": "mail@cebe.cc"
                }
            ],
            "description": "Redis Cache, Session and ActiveRecord for the Yii framework",
            "keywords": [
                "active-record",
                "cache",
                "redis",
                "session",
                "yii2"
            ],
            "time": "2018-09-23T22:34:46+00:00"
        },
        {
            "name": "yiisoft/yii2-swiftmailer",
            "version": "2.1.2",
            "source": {
                "type": "git",
                "url": "https://github.com/yiisoft/yii2-swiftmailer.git",
                "reference": "09659a55959f9e64b8178d842b64a9ffae42b994"
            },
            "dist": {
                "type": "zip",
                "url": "https://api.github.com/repos/yiisoft/yii2-swiftmailer/zipball/09659a55959f9e64b8178d842b64a9ffae42b994",
                "reference": "09659a55959f9e64b8178d842b64a9ffae42b994",
                "shasum": ""
            },
            "require": {
                "swiftmailer/swiftmailer": "~6.0",
                "yiisoft/yii2": ">=2.0.4"
            },
            "type": "yii2-extension",
            "extra": {
                "branch-alias": {
                    "dev-master": "2.1.x-dev"
                }
            },
            "autoload": {
                "psr-4": {
                    "yii\\swiftmailer\\": "src"
                }
            },
            "notification-url": "https://packagist.org/downloads/",
            "license": [
                "BSD-3-Clause"
            ],
            "authors": [
                {
                    "name": "Paul Klimov",
                    "email": "klimov.paul@gmail.com"
                }
            ],
            "description": "The SwiftMailer integration for the Yii framework",
            "keywords": [
                "email",
                "mail",
                "mailer",
                "swift",
                "swiftmailer",
                "yii2"
            ],
            "time": "2018-09-23T22:00:47+00:00"
        },
        {
            "name": "zendframework/zend-escaper",
            "version": "2.6.0",
            "source": {
                "type": "git",
                "url": "https://github.com/zendframework/zend-escaper.git",
                "reference": "31d8aafae982f9568287cb4dce987e6aff8fd074"
            },
            "dist": {
                "type": "zip",
                "url": "https://api.github.com/repos/zendframework/zend-escaper/zipball/31d8aafae982f9568287cb4dce987e6aff8fd074",
                "reference": "31d8aafae982f9568287cb4dce987e6aff8fd074",
                "shasum": ""
            },
            "require": {
                "php": "^5.6 || ^7.0"
            },
            "require-dev": {
                "phpunit/phpunit": "^5.7.27 || ^6.5.8 || ^7.1.2",
                "zendframework/zend-coding-standard": "~1.0.0"
            },
            "type": "library",
            "extra": {
                "branch-alias": {
                    "dev-master": "2.6.x-dev",
                    "dev-develop": "2.7.x-dev"
                }
            },
            "autoload": {
                "psr-4": {
                    "Zend\\Escaper\\": "src/"
                }
            },
            "notification-url": "https://packagist.org/downloads/",
            "license": [
                "BSD-3-Clause"
            ],
            "description": "Securely and safely escape HTML, HTML attributes, JavaScript, CSS, and URLs",
            "keywords": [
                "ZendFramework",
                "escaper",
                "zf"
            ],
            "time": "2018-04-25T15:48:53+00:00"
        },
        {
            "name": "zendframework/zend-feed",
            "version": "2.10.3",
            "source": {
                "type": "git",
                "url": "https://github.com/zendframework/zend-feed.git",
                "reference": "6641f4cf3f4586c63f83fd70b6d19966025c8888"
            },
            "dist": {
                "type": "zip",
                "url": "https://api.github.com/repos/zendframework/zend-feed/zipball/6641f4cf3f4586c63f83fd70b6d19966025c8888",
                "reference": "6641f4cf3f4586c63f83fd70b6d19966025c8888",
                "shasum": ""
            },
            "require": {
                "php": "^5.6 || ^7.0",
                "zendframework/zend-escaper": "^2.5.2",
                "zendframework/zend-stdlib": "^2.7.7 || ^3.1"
            },
            "require-dev": {
                "phpunit/phpunit": "^5.7.23 || ^6.4.3",
                "psr/http-message": "^1.0.1",
                "zendframework/zend-cache": "^2.7.2",
                "zendframework/zend-coding-standard": "~1.0.0",
                "zendframework/zend-db": "^2.8.2",
                "zendframework/zend-http": "^2.7",
                "zendframework/zend-servicemanager": "^2.7.8 || ^3.3",
                "zendframework/zend-validator": "^2.10.1"
            },
            "suggest": {
                "psr/http-message": "PSR-7 ^1.0.1, if you wish to use Zend\\Feed\\Reader\\Http\\Psr7ResponseDecorator",
                "zendframework/zend-cache": "Zend\\Cache component, for optionally caching feeds between requests",
                "zendframework/zend-db": "Zend\\Db component, for use with PubSubHubbub",
                "zendframework/zend-http": "Zend\\Http for PubSubHubbub, and optionally for use with Zend\\Feed\\Reader",
                "zendframework/zend-servicemanager": "Zend\\ServiceManager component, for easily extending ExtensionManager implementations",
                "zendframework/zend-validator": "Zend\\Validator component, for validating email addresses used in Atom feeds and entries when using the Writer subcomponent"
            },
            "type": "library",
            "extra": {
                "branch-alias": {
                    "dev-master": "2.10.x-dev",
                    "dev-develop": "2.11.x-dev"
                }
            },
            "autoload": {
                "psr-4": {
                    "Zend\\Feed\\": "src/"
                }
            },
            "notification-url": "https://packagist.org/downloads/",
            "license": [
                "BSD-3-Clause"
            ],
            "description": "provides functionality for consuming RSS and Atom feeds",
            "keywords": [
                "ZendFramework",
                "feed",
                "zf"
            ],
            "time": "2018-08-01T13:53:20+00:00"
        },
        {
            "name": "zendframework/zend-stdlib",
            "version": "3.2.1",
            "source": {
                "type": "git",
                "url": "https://github.com/zendframework/zend-stdlib.git",
                "reference": "66536006722aff9e62d1b331025089b7ec71c065"
            },
            "dist": {
                "type": "zip",
                "url": "https://api.github.com/repos/zendframework/zend-stdlib/zipball/66536006722aff9e62d1b331025089b7ec71c065",
                "reference": "66536006722aff9e62d1b331025089b7ec71c065",
                "shasum": ""
            },
            "require": {
                "php": "^5.6 || ^7.0"
            },
            "require-dev": {
                "phpbench/phpbench": "^0.13",
                "phpunit/phpunit": "^5.7.27 || ^6.5.8 || ^7.1.2",
                "zendframework/zend-coding-standard": "~1.0.0"
            },
            "type": "library",
            "extra": {
                "branch-alias": {
                    "dev-master": "3.2.x-dev",
                    "dev-develop": "3.3.x-dev"
                }
            },
            "autoload": {
                "psr-4": {
                    "Zend\\Stdlib\\": "src/"
                }
            },
            "notification-url": "https://packagist.org/downloads/",
            "license": [
                "BSD-3-Clause"
            ],
            "description": "SPL extensions, array utilities, error handlers, and more",
            "keywords": [
                "ZendFramework",
                "stdlib",
                "zf"
            ],
            "time": "2018-08-28T21:34:05+00:00"
        }
    ],
    "packages-dev": [
        {
            "name": "vlucas/phpdotenv",
            "version": "v2.5.2",
            "source": {
                "type": "git",
                "url": "https://github.com/vlucas/phpdotenv.git",
                "reference": "cfd5dc225767ca154853752abc93aeec040fcf36"
            },
            "dist": {
                "type": "zip",
                "url": "https://api.github.com/repos/vlucas/phpdotenv/zipball/cfd5dc225767ca154853752abc93aeec040fcf36",
                "reference": "cfd5dc225767ca154853752abc93aeec040fcf36",
                "shasum": ""
            },
            "require": {
                "php": ">=5.3.9"
            },
            "require-dev": {
                "phpunit/phpunit": "^4.8.35 || ^5.0"
            },
            "type": "library",
            "extra": {
                "branch-alias": {
                    "dev-master": "2.5-dev"
                }
            },
            "autoload": {
                "psr-4": {
                    "Dotenv\\": "src/"
                }
            },
            "notification-url": "https://packagist.org/downloads/",
            "license": [
                "BSD-3-Clause"
            ],
            "authors": [
                {
                    "name": "Vance Lucas",
                    "email": "vance@vancelucas.com",
                    "homepage": "http://www.vancelucas.com"
                }
            ],
            "description": "Loads environment variables from `.env` to `getenv()`, `$_ENV` and `$_SERVER` automagically.",
            "keywords": [
                "dotenv",
                "env",
                "environment"
            ],
            "time": "2018-10-30T17:29:25+00:00"
        }
    ],
    "aliases": [],
    "minimum-stability": "stable",
    "stability-flags": {
        "roave/security-advisories": 20,
        "flipboxfactory/craft-postmark": 5,
        "craftcms/commerce": 10
    },
    "prefer-stable": true,
    "prefer-lowest": false,
    "platform": {
        "php": ">=7.0.0"
    },
    "platform-dev": [],
    "platform-overrides": {
        "php": "7.1.23"
    }
}<|MERGE_RESOLUTION|>--- conflicted
+++ resolved
@@ -1,14 +1,10 @@
 {
     "_readme": [
         "This file locks the dependencies of your project to a known state",
-        "Read more about it at https://getcomposer.org/doc/01-basic-usage.md#installing-dependencies",
+        "Read more about it at https://getcomposer.org/doc/01-basic-usage.md#composer-lock-the-lock-file",
         "This file is @generated automatically"
     ],
-<<<<<<< HEAD
-    "content-hash": "f0e7b44e8c83272867b73918401d9ec8",
-=======
     "content-hash": "8e29535b75a1ede7e28c2ca7ff01c4e5",
->>>>>>> cbe71b6e
     "packages": [
         {
             "name": "adam-paterson/oauth2-stripe",
@@ -147,66 +143,6 @@
                 "sdk"
             ],
             "time": "2019-01-04T23:01:07+00:00"
-<<<<<<< HEAD
-        },
-        {
-            "name": "bugsnag/bugsnag",
-            "version": "v3.9.0",
-            "source": {
-                "type": "git",
-                "url": "https://github.com/bugsnag/bugsnag-php.git",
-                "reference": "16b895e58dc77a230e282f44db8983239a997ee6"
-            },
-            "dist": {
-                "type": "zip",
-                "url": "https://api.github.com/repos/bugsnag/bugsnag-php/zipball/16b895e58dc77a230e282f44db8983239a997ee6",
-                "reference": "16b895e58dc77a230e282f44db8983239a997ee6",
-                "shasum": ""
-            },
-            "require": {
-                "composer/ca-bundle": "^1.0",
-                "guzzlehttp/guzzle": "^5.0|^6.0",
-                "php": ">=5.5"
-            },
-            "require-dev": {
-                "mtdowling/burgomaster": "dev-master#72151eddf5f0cf101502b94bf5031f9c53501a04",
-                "php-mock/php-mock-phpunit": "^1.1",
-                "phpunit/phpunit": "^4.8|^5.0"
-            },
-            "type": "library",
-            "extra": {
-                "branch-alias": {
-                    "dev-master": "3.5-dev"
-                }
-            },
-            "autoload": {
-                "psr-4": {
-                    "Bugsnag\\": "src/"
-                }
-            },
-            "notification-url": "https://packagist.org/downloads/",
-            "license": [
-                "MIT"
-            ],
-            "authors": [
-                {
-                    "name": "James Smith",
-                    "email": "notifiers@bugsnag.com",
-                    "homepage": "https://bugsnag.com"
-                }
-            ],
-            "description": "Official Bugsnag notifier for PHP applications.",
-            "homepage": "https://github.com/bugsnag/bugsnag-php",
-            "keywords": [
-                "bugsnag",
-                "errors",
-                "exceptions",
-                "logging",
-                "tracking"
-            ],
-            "time": "2017-11-23T14:01:54+00:00"
-=======
->>>>>>> cbe71b6e
         },
         {
             "name": "cebe/markdown",
@@ -1032,18 +968,6 @@
         },
         {
             "name": "dannyvankooten/vat.php",
-<<<<<<< HEAD
-            "version": "1.2.0",
-            "source": {
-                "type": "git",
-                "url": "https://github.com/dannyvankooten/vat.php.git",
-                "reference": "95e0425196b937e46b2cc245aed10440a1aa44f0"
-            },
-            "dist": {
-                "type": "zip",
-                "url": "https://api.github.com/repos/dannyvankooten/vat.php/zipball/95e0425196b937e46b2cc245aed10440a1aa44f0",
-                "reference": "95e0425196b937e46b2cc245aed10440a1aa44f0",
-=======
             "version": "1.2.1",
             "source": {
                 "type": "git",
@@ -1054,7 +978,6 @@
                 "type": "zip",
                 "url": "https://api.github.com/repos/dannyvankooten/vat.php/zipball/1d24382454481384bbc987dcbc959cfef17d6baa",
                 "reference": "1d24382454481384bbc987dcbc959cfef17d6baa",
->>>>>>> cbe71b6e
                 "shasum": ""
             },
             "require": {
@@ -1088,11 +1011,7 @@
             "keywords": [
                 "vat"
             ],
-<<<<<<< HEAD
-            "time": "2019-01-07T19:46:15+00:00"
-=======
             "time": "2019-01-08T09:21:39+00:00"
->>>>>>> cbe71b6e
         },
         {
             "name": "ddeboer/vatin",
@@ -1349,11 +1268,6 @@
                 "doctrine/lexer": "^1.0.1",
                 "php": ">= 5.5"
             },
-            "require-dev": {
-                "dominicsayers/isemail": "dev-master",
-                "phpunit/phpunit": "^4.8.35||^5.7||^6.0",
-                "satooshi/php-coveralls": "^1.0.1"
-            },
             "suggest": {
                 "ext-intl": "PHP Internationalization Libraries are required to use the SpoofChecking validation"
             },
@@ -1368,7 +1282,6 @@
                     "Egulias\\EmailValidator\\": "EmailValidator"
                 }
             },
-            "notification-url": "https://packagist.org/downloads/",
             "license": [
                 "MIT"
             ],
@@ -1697,9 +1610,6 @@
             "provide": {
                 "psr/http-message-implementation": "1.0"
             },
-            "require-dev": {
-                "phpunit/phpunit": "~4.8.36 || ^5.7.27 || ^6.5.8"
-            },
             "type": "library",
             "extra": {
                 "branch-alias": {
@@ -1714,7 +1624,6 @@
                     "src/functions_include.php"
                 ]
             },
-            "notification-url": "https://packagist.org/downloads/",
             "license": [
                 "MIT"
             ],
@@ -2068,7 +1977,7 @@
                 {
                     "name": "Luís Otávio Cobucci Oblonczyk",
                     "email": "lcobucci@gmail.com",
-                    "role": "developer"
+                    "role": "Developer"
                 }
             ],
             "description": "A simple library to work with JSON Web Token and JSON Web Signature",
@@ -2148,10 +2057,6 @@
             },
             "conflict": {
                 "league/flysystem-sftp": "<1.0.6"
-            },
-            "require-dev": {
-                "phpspec/phpspec": "^3.4",
-                "phpunit/phpunit": "^5.7.10"
             },
             "suggest": {
                 "ext-fileinfo": "Required for MimeType",
@@ -2180,7 +2085,6 @@
                     "League\\Flysystem\\": "src/"
                 }
             },
-            "notification-url": "https://packagist.org/downloads/",
             "license": [
                 "MIT"
             ],
@@ -2278,13 +2182,6 @@
                 "paragonie/random_compat": "^1|^2|^9.99",
                 "php": "^5.6|^7.0"
             },
-            "require-dev": {
-                "eloquent/liberator": "^2.0",
-                "eloquent/phony-phpunit": "^1.0|^3.0",
-                "jakub-onderka/php-parallel-lint": "^0.9.2",
-                "phpunit/phpunit": "^5.7|^6.0",
-                "squizlabs/php_codesniffer": "^2.3|^3.0"
-            },
             "type": "library",
             "extra": {
                 "branch-alias": {
@@ -2296,7 +2193,6 @@
                     "League\\OAuth2\\Client\\": "src/"
                 }
             },
-            "notification-url": "https://packagist.org/downloads/",
             "license": [
                 "MIT"
             ],
@@ -2772,23 +2668,6 @@
             "require": {
                 "php": ">=5.6"
             },
-            "require-dev": {
-                "cache/taggable-cache": "^0.4.0",
-                "doctrine/instantiator": "^1.0.5",
-                "ext-bcmath": "*",
-                "ext-gmp": "*",
-                "ext-intl": "*",
-                "florianv/exchanger": "^1.0",
-                "florianv/swap": "^3.0",
-                "leanphp/phpspec-code-coverage": "^3.0 || ^4.0",
-                "moneyphp/iso-currencies": "^3.0",
-                "php-http/message": "^1.4",
-                "php-http/mock-client": "^1.0.0",
-                "phpspec/phpspec": "^3.0",
-                "phpunit/phpunit": "^5.7 || ^6.4 || ^7.0",
-                "psr/cache": "^1.0",
-                "symfony/phpunit-bridge": "^4"
-            },
             "suggest": {
                 "ext-bcmath": "Calculate without integer limits",
                 "ext-gmp": "Calculate without integer limits",
@@ -2808,7 +2687,6 @@
                     "Money\\": "src/"
                 }
             },
-            "notification-url": "https://packagist.org/downloads/",
             "license": [
                 "MIT"
             ],
@@ -3763,7 +3641,6 @@
                     "Psr\\Log\\": "Psr/Log/"
                 }
             },
-            "notification-url": "https://packagist.org/downloads/",
             "license": [
                 "MIT"
             ],
@@ -3847,17 +3724,12 @@
             "require": {
                 "php": ">=5.3"
             },
-            "require-dev": {
-                "phpunit/phpunit": "~3.7.0",
-                "satooshi/php-coveralls": ">=1.0"
-            },
             "type": "library",
             "autoload": {
                 "files": [
                     "src/getallheaders.php"
                 ]
             },
-            "notification-url": "https://packagist.org/downloads/",
             "license": [
                 "MIT"
             ],
@@ -3876,21 +3748,12 @@
             "source": {
                 "type": "git",
                 "url": "https://github.com/Roave/SecurityAdvisories.git",
-<<<<<<< HEAD
-                "reference": "5f3e0c82ada2d16fdd637b24e095888f4abac43f"
-            },
-            "dist": {
-                "type": "zip",
-                "url": "https://api.github.com/repos/Roave/SecurityAdvisories/zipball/5f3e0c82ada2d16fdd637b24e095888f4abac43f",
-                "reference": "5f3e0c82ada2d16fdd637b24e095888f4abac43f",
-=======
                 "reference": "7989c51d910c456aa07e8e149a98afac5de69e7a"
             },
             "dist": {
                 "type": "zip",
                 "url": "https://api.github.com/repos/Roave/SecurityAdvisories/zipball/7989c51d910c456aa07e8e149a98afac5de69e7a",
                 "reference": "7989c51d910c456aa07e8e149a98afac5de69e7a",
->>>>>>> cbe71b6e
                 "shasum": ""
             },
             "conflict": {
@@ -4080,11 +3943,7 @@
                 }
             ],
             "description": "Prevents installation of composer packages with known security vulnerabilities: no API, simply require it",
-<<<<<<< HEAD
-            "time": "2018-12-30T13:00:21+00:00"
-=======
             "time": "2019-01-08T04:52:50+00:00"
->>>>>>> cbe71b6e
         },
         {
             "name": "sabberworm/php-css-parser",
@@ -4426,65 +4285,6 @@
                 "stripe"
             ],
             "time": "2019-01-03T18:40:20+00:00"
-<<<<<<< HEAD
-        },
-        {
-            "name": "superbig/craft3-bugsnag",
-            "version": "2.0.1",
-            "source": {
-                "type": "git",
-                "url": "https://github.com/sjelfull/craft3-bugsnag.git",
-                "reference": "aa0aaf728560ff4231ed069619333fef643b9bca"
-            },
-            "dist": {
-                "type": "zip",
-                "url": "https://api.github.com/repos/sjelfull/craft3-bugsnag/zipball/aa0aaf728560ff4231ed069619333fef643b9bca",
-                "reference": "aa0aaf728560ff4231ed069619333fef643b9bca",
-                "shasum": ""
-            },
-            "require": {
-                "bugsnag/bugsnag": "3.9.*",
-                "craftcms/cms": "^3.0.0-RC1"
-            },
-            "type": "craft-plugin",
-            "extra": {
-                "name": "Bugsnag",
-                "handle": "bugsnag",
-                "schemaVersion": "2.0.0",
-                "hasCpSettings": true,
-                "hasCpSection": false,
-                "changelogUrl": "https://raw.githubusercontent.com/sjelfull/craft3-bugsnag/master/CHANGELOG.md",
-                "components": {
-                    "bugsnagService": "superbig\\bugsnag\\services\\BugsnagService"
-                },
-                "class": "superbig\\bugsnag\\Bugsnag"
-            },
-            "autoload": {
-                "psr-4": {
-                    "superbig\\bugsnag\\": "src/"
-                }
-            },
-            "notification-url": "https://packagist.org/downloads/",
-            "license": [
-                "MIT"
-            ],
-            "authors": [
-                {
-                    "name": "Superbig",
-                    "homepage": "https://superbig.co"
-                }
-            ],
-            "description": "Log Craft errors/exceptions to Bugsnag.",
-            "keywords": [
-                "Craft",
-                "bugsnag",
-                "cms",
-                "craft-plugin",
-                "craftcms"
-            ],
-            "time": "2018-07-20T17:59:20+00:00"
-=======
->>>>>>> cbe71b6e
         },
         {
             "name": "swiftmailer/swiftmailer",
@@ -4631,10 +4431,6 @@
             "require": {
                 "php": "^7.1.3"
             },
-            "require-dev": {
-                "psr/cache": "^1.0",
-                "psr/container": "^1.0"
-            },
             "suggest": {
                 "psr/cache": "When using the Cache contracts",
                 "psr/container": "When using the Service contracts",
@@ -4656,7 +4452,6 @@
                     "**/Tests/"
                 ]
             },
-            "notification-url": "https://packagist.org/downloads/",
             "license": [
                 "MIT"
             ],
