--- conflicted
+++ resolved
@@ -4,11 +4,7 @@
         "Read more about it at https://getcomposer.org/doc/01-basic-usage.md#composer-lock-the-lock-file",
         "This file is @generated automatically"
     ],
-<<<<<<< HEAD
     "content-hash": "c86678b31af696669162f399a5b28c40",
-=======
-    "content-hash": "12a236fa53a0e2014610a4d8484aa584",
->>>>>>> 47ab2741
     "packages": [
         {
             "name": "adam-paterson/oauth2-stripe",
@@ -67,18 +63,6 @@
         },
         {
             "name": "aws/aws-sdk-php",
-<<<<<<< HEAD
-            "version": "3.69.9",
-            "source": {
-                "type": "git",
-                "url": "https://github.com/aws/aws-sdk-php.git",
-                "reference": "1a7baa9aea970b103a7651a3898002e1a9f0eef1"
-            },
-            "dist": {
-                "type": "zip",
-                "url": "https://api.github.com/repos/aws/aws-sdk-php/zipball/1a7baa9aea970b103a7651a3898002e1a9f0eef1",
-                "reference": "1a7baa9aea970b103a7651a3898002e1a9f0eef1",
-=======
             "version": "3.69.10",
             "source": {
                 "type": "git",
@@ -89,7 +73,6 @@
                 "type": "zip",
                 "url": "https://api.github.com/repos/aws/aws-sdk-php/zipball/ec24754778d1223e0728d16783b0ee31efc55dce",
                 "reference": "ec24754778d1223e0728d16783b0ee31efc55dce",
->>>>>>> 47ab2741
                 "shasum": ""
             },
             "require": {
@@ -159,11 +142,7 @@
                 "s3",
                 "sdk"
             ],
-<<<<<<< HEAD
-            "time": "2018-10-17T20:39:50+00:00"
-=======
             "time": "2018-10-18T20:39:29+00:00"
->>>>>>> 47ab2741
         },
         {
             "name": "cebe/markdown",
