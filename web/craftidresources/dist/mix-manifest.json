--- conflicted
+++ resolved
@@ -1,11 +1,4 @@
 {
-<<<<<<< HEAD
-    "/js/app.js": "/js/app.js",
-    "/css/app.css": "/css/app.css",
-    "/css/site.css": "/css/site.css",
-    "/css/plugins.css": "/css/plugins.css",
-    "/js/site.js": "/js/site.js"
-=======
     "/js/app.js": "/js/app.js?id=ecd17745ca78e8b08257",
     "/css/app.css": "/css/app.css?id=b5d5297aadda064859c9",
     "/css/site.css": "/css/site.css?id=c2d57ea365b8962eaf3f",
@@ -16,5 +9,4 @@
     "/css/plugins.css.map": "/css/plugins.css.map?id=c459283e86bd0e63eece",
     "/js/site.js": "/js/site.js?id=40fc558cc53812fe4270",
     "/js/site.js.map": "/js/site.js.map?id=cde561bee93369d9d2aa"
->>>>>>> 121568ec
 }