<template>
    <div>
        <h1>Sales</h1>

        <div class="flex mb-6">
            <div class="flex-1">
                <filter-bar placeholder="Customer email…" @filter-set="onFilterSet" @filter-reset="onFilterReset"></filter-bar>
            </div>

<<<<<<< HEAD
            <div class="mx-2 flex items-center">
                <spinner :class="{invisible: !loading}"></spinner>
=======
            <div class="card card-table responsive-content">
                <table class="table">
                    <thead>
                    <tr>
                        <th>Item</th>
                        <th>Customer</th>
                        <th>Type</th>
                        <th>Gross Amount</th>
                        <th>Net Amount</th>
                        <th>Date</th>
                    </tr>
                    </thead>
                    <tbody>
                    <tr v-for="(sale, key) in salesToRender" :key="'sale-' + key">
                        <td>{{ sale.plugin.name }}</td>
                        <td><a :href="'mailto:'+sale.customer.email">{{ sale.customer.email }}</a></td>
                        <td>
                            <template v-if="sale.purchasableType === 'craftnet\\plugins\\PluginRenewal'">
                                Renewal
                            </template>
                            <template v-else>
                                License
                            </template>

                            <div class="text-secondary" v-for="(adjustment, adjustmentKey) in sale.adjustments" :key="'adjustment-' + adjustmentKey">
                                {{adjustment.name}}
                            </div>
                        </td>
                        <td>{{ sale.grossAmount|currency }}</td>
                        <td>{{ sale.netAmount|currency }}</td>
                        <td class="date-col">{{ sale.saleTime|moment("LLL") }}</td>
                    </tr>
                    </tbody>
                </table>
>>>>>>> f8b8cf17
            </div>

            <div class="text-right">
                <vuetable-pagination ref="pagination" @vuetable-pagination:change-page="onChangePage"></vuetable-pagination>
            </div>
        </div>

        <div class="card card-table" :class="{'opacity-25': loading}">
            <vuetable
                    ref="vuetable"
                    pagination-path=""
                    :api-url="apiUrl"
                    :fields="fields"
                    :append-params="moreParams"
                    @vuetable:pagination-data="onPaginationData"
                    @vuetable:loading="onLoading"
                    @vuetable:loaded="onLoaded"
            >
                <template slot="item" slot-scope="props">
                    {{props.rowData.plugin.name}}
                </template>

                <template slot="customer" slot-scope="props">
                    <a :href="'mailto:'+props.rowData.customer.email">{{ props.rowData.customer.email }}</a>
                </template>

                <template slot="type" slot-scope="props">
                    <span class="text-secondary">License Purchase</span>
                </template>

                <template slot="grossAmount" slot-scope="props">
                    {{props.rowData.grossAmount|currency}}
                </template>

                <template slot="netAmount" slot-scope="props">
                    {{props.rowData.netAmount|currency}}
                </template>

                <template slot="date" slot-scope="props">
                    {{props.rowData.saleTime|moment("LLL")}}
                </template>
            </vuetable>
        </div>

        <!--
        <empty>
            <icon icon="dollar-sign" cssClass="text-5xl mb-4 text-grey-light" />
            <div class="font-bold">No sales</div>
            <div>You don’t have any sales yet.</div>
        </empty>
        -->
    </div>
</template>

<script>
    import Empty from '../../../components/Empty'
    import FilterBar from '../../../components/FilterBar'
    import Vuetable from 'vuetable-2/src/components/Vuetable'
    import VuetablePagination from 'vuetable-2/src/components/VuetablePaginationDropdown'

    export default {
        components: {
            Empty,
            FilterBar,
            Vuetable,
            VuetablePagination,
        },

        data() {
            return {
                searchQuery: '',
                loading: false,
                options:{
                    perPage: 10,
                    texts: {
                        filter: "",
                        filterPlaceholder: "Search licenses"
                    },
                    headings: {
                        expiresOn: 'Updates Until',
                        autoRenew: 'Auto Renew'
                    },
                    filterable: true,
                },
                fields: [
                    {
                        name: '__slot:item',
                        title: 'Item',
                    },
                    {
                        name: '__slot:customer',
                        title: 'Customer',
                    },
                    {
                        name: '__slot:type',
                        title: 'Type',
                    },
                    {
                        name: '__slot:grossAmount',
                        title: 'Gross Amount',
                    },
                    {
                        name: '__slot:netAmount',
                        title: 'Net Amount',
                    },
                    {
                        name: '__slot:date',
                        title: 'Date',
                    },
                ],
                moreParams: {}
            }
        },

        computed: {
            apiUrl() {
                return Craft.actionUrl + '/craftnet/id/sales/get-sales'
            }
        },

        methods: {
            onFilterSet (filterText) {
                this.moreParams = {
                    'filter': filterText
                }

                this.$nextTick( () => this.$refs.vuetable.refresh())
            },

            onFilterReset () {
                this.moreParams = {}
                this.$nextTick( () => this.$refs.vuetable.refresh())
            },

            onPaginationData (paginationData) {
                this.$refs.pagination.setPaginationData(paginationData)
            },

            onChangePage (page) {
                this.$refs.vuetable.changePage(page)
            },

            onLoading() {
                this.loading = true
            },

            onLoaded() {
                this.loading = false
            },
        },
    }
</script><|MERGE_RESOLUTION|>--- conflicted
+++ resolved
@@ -7,45 +7,8 @@
                 <filter-bar placeholder="Customer email…" @filter-set="onFilterSet" @filter-reset="onFilterReset"></filter-bar>
             </div>
 
-<<<<<<< HEAD
             <div class="mx-2 flex items-center">
                 <spinner :class="{invisible: !loading}"></spinner>
-=======
-            <div class="card card-table responsive-content">
-                <table class="table">
-                    <thead>
-                    <tr>
-                        <th>Item</th>
-                        <th>Customer</th>
-                        <th>Type</th>
-                        <th>Gross Amount</th>
-                        <th>Net Amount</th>
-                        <th>Date</th>
-                    </tr>
-                    </thead>
-                    <tbody>
-                    <tr v-for="(sale, key) in salesToRender" :key="'sale-' + key">
-                        <td>{{ sale.plugin.name }}</td>
-                        <td><a :href="'mailto:'+sale.customer.email">{{ sale.customer.email }}</a></td>
-                        <td>
-                            <template v-if="sale.purchasableType === 'craftnet\\plugins\\PluginRenewal'">
-                                Renewal
-                            </template>
-                            <template v-else>
-                                License
-                            </template>
-
-                            <div class="text-secondary" v-for="(adjustment, adjustmentKey) in sale.adjustments" :key="'adjustment-' + adjustmentKey">
-                                {{adjustment.name}}
-                            </div>
-                        </td>
-                        <td>{{ sale.grossAmount|currency }}</td>
-                        <td>{{ sale.netAmount|currency }}</td>
-                        <td class="date-col">{{ sale.saleTime|moment("LLL") }}</td>
-                    </tr>
-                    </tbody>
-                </table>
->>>>>>> f8b8cf17
             </div>
 
             <div class="text-right">
@@ -73,7 +36,18 @@
                 </template>
 
                 <template slot="type" slot-scope="props">
-                    <span class="text-secondary">License Purchase</span>
+                    <td>
+                        <template v-if="props.rowData.purchasableType === 'craftnet\\plugins\\PluginRenewal'">
+                            Renewal
+                        </template>
+                        <template v-else>
+                            License
+                        </template>
+
+                        <div class="text-secondary" v-for="(adjustment, adjustmentKey) in props.rowData.adjustments" :key="'adjustment-' + adjustmentKey">
+                            {{adjustment.name}}
+                        </div>
+                    </td>
                 </template>
 
                 <template slot="grossAmount" slot-scope="props">
