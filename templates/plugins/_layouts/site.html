{% extends "_layouts/base" %}

<<<<<<< HEAD
{% do view.registerJsFile("//use.fontawesome.com/releases/v5.0.13/js/all.js") %}
{% do view.registerJsFile(mix('/js/main.js', '/pluginsresources/dist')) %}
=======
{% do view.registerCssFile("//cdnjs.cloudflare.com/ajax/libs/font-awesome/4.7.0/css/font-awesome.css") %}
{% do view.registerCssFile("//maxcdn.bootstrapcdn.com/bootstrap/4.0.0-beta.2/css/bootstrap.min.css") %}
{% do view.registerCssFile(mix('css/plugins.css')) %}
>>>>>>> 959169c4

{% set config = craft.app.config.getConfigFromFile('craftid') %}

{% js at head %}
	window.craftIdUrl = "{{ config.craftIdUrl }}";
	window.currentUserId = {{ currentUser is defined and currentUser and currentUser.id ? currentUser.id : 'null'  }};
	window.defaultPluginSvg = "{{ craft.app.assetManager.publishedUrl('@app/web/assets/pluginstore/dist/', true, 'images/default-plugin.svg')  }}";

	window.Craft = {
		actionUrl:             "{{ actionUrl()|e('js') }}",
		username:              {{ currentUser is defined and currentUser ? ('"'~currentUser.username|e('js')~'"')|raw : 'null' }},
		remainingSessionTime:  {{ craft.app.user.getRemainingSessionTime() }},
		maxUploadSize:         {{ craft.io.getMaxUploadSize() }},

		{% if craft.app.config.general.enableCsrfProtection %}
			csrfTokenValue:        "{{ craft.app.request.getCsrfToken()|e('js') }}",
			csrfTokenName:         "{{ craft.app.config.general.csrfTokenName|e('js') }}",
		{% endif %}
	};
{% endjs %}

{% block body %}

	<div id="site">
		<app></app>
{#
        {% block content %}
			{{ content is defined ? content }}
		{% endblock %}#}
	</div>

{% endblock %}<|MERGE_RESOLUTION|>--- conflicted
+++ resolved
@@ -1,42 +1,17 @@
 {% extends "_layouts/base" %}
 
-<<<<<<< HEAD
-{% do view.registerJsFile("//use.fontawesome.com/releases/v5.0.13/js/all.js") %}
-{% do view.registerJsFile(mix('/js/main.js', '/pluginsresources/dist')) %}
-=======
 {% do view.registerCssFile("//cdnjs.cloudflare.com/ajax/libs/font-awesome/4.7.0/css/font-awesome.css") %}
 {% do view.registerCssFile("//maxcdn.bootstrapcdn.com/bootstrap/4.0.0-beta.2/css/bootstrap.min.css") %}
 {% do view.registerCssFile(mix('css/plugins.css')) %}
->>>>>>> 959169c4
 
-{% set config = craft.app.config.getConfigFromFile('craftid') %}
-
-{% js at head %}
-	window.craftIdUrl = "{{ config.craftIdUrl }}";
-	window.currentUserId = {{ currentUser is defined and currentUser and currentUser.id ? currentUser.id : 'null'  }};
-	window.defaultPluginSvg = "{{ craft.app.assetManager.publishedUrl('@app/web/assets/pluginstore/dist/', true, 'images/default-plugin.svg')  }}";
-
-	window.Craft = {
-		actionUrl:             "{{ actionUrl()|e('js') }}",
-		username:              {{ currentUser is defined and currentUser ? ('"'~currentUser.username|e('js')~'"')|raw : 'null' }},
-		remainingSessionTime:  {{ craft.app.user.getRemainingSessionTime() }},
-		maxUploadSize:         {{ craft.io.getMaxUploadSize() }},
-
-		{% if craft.app.config.general.enableCsrfProtection %}
-			csrfTokenValue:        "{{ craft.app.request.getCsrfToken()|e('js') }}",
-			csrfTokenName:         "{{ craft.app.config.general.csrfTokenName|e('js') }}",
-		{% endif %}
-	};
-{% endjs %}
+{% set bodyClass = 'bg-light' %}
 
 {% block body %}
 
 	<div id="site">
-		<app></app>
-{#
-        {% block content %}
+		{% block content %}
 			{{ content is defined ? content }}
-		{% endblock %}#}
+		{% endblock %}
 	</div>
 
 {% endblock %}